--- conflicted
+++ resolved
@@ -1,488 +1,3 @@
-<<<<<<< HEAD
-/**
- * Integration tests for ruv-swarm API
- */
-
-const { RuvSwarm } = require('../../src/index-enhanced');
-const { SwarmPersistence } = require('../../src/persistence');
-const { NeuralAgentFactory } = require('../../src/neural-agent');
-const assert = require('assert');
-const path = require('path');
-const fs = require('fs');
-
-describe('API Integration Tests', () => {
-  let ruvSwarm;
-  const testDbPath = path.join(__dirname, 'test-integration.db');
-
-  beforeEach(async () => {
-    // Clean up test database if exists
-    if (fs.existsSync(testDbPath)) {
-      fs.unlinkSync(testDbPath);
-    }
-    
-    // Reset global state
-    global._ruvSwarmInstance = null;
-    global._ruvSwarmInitialized = 0;
-    
-    // Initialize with test database
-    ruvSwarm = await RuvSwarm.initialize({
-      enablePersistence: true,
-      enableNeuralNetworks: true,
-      enableForecasting: false,
-      debug: false
-    });
-    
-    // Override persistence path for testing
-    if (ruvSwarm.persistence) {
-      ruvSwarm.persistence.close();
-      ruvSwarm.persistence = new SwarmPersistence(testDbPath);
-    }
-  });
-
-  afterEach(() => {
-    if (ruvSwarm && ruvSwarm.persistence) {
-      ruvSwarm.persistence.close();
-    }
-    if (fs.existsSync(testDbPath)) {
-      fs.unlinkSync(testDbPath);
-    }
-  });
-
-  describe('End-to-End Swarm Workflow', () => {
-    it('should complete full swarm lifecycle with persistence', async () => {
-      // 1. Create swarm
-      const swarm = await ruvSwarm.createSwarm({
-        name: 'integration-test-swarm',
-        topology: 'mesh',
-        strategy: 'balanced',
-        maxAgents: 10,
-        enableCognitiveDiversity: true,
-        enableNeuralAgents: true
-      });
-      
-      assert(swarm);
-      assert(swarm.id);
-      
-      // 2. Verify swarm was persisted
-      const persistedSwarms = ruvSwarm.persistence.getActiveSwarms();
-      assert.strictEqual(persistedSwarms.length, 1);
-      assert.strictEqual(persistedSwarms[0].name, 'integration-test-swarm');
-      
-      // 3. Spawn multiple agents
-      const agents = [];
-      for (const type of ['researcher', 'coder', 'analyst']) {
-        const agent = await swarm.spawn({
-          type,
-          name: `${type}-agent`,
-          capabilities: [type, 'collaboration'],
-          enableNeuralNetwork: true
-        });
-        agents.push(agent);
-      }
-      
-      assert.strictEqual(agents.length, 3);
-      
-      // 4. Verify agents were persisted
-      const persistedAgents = ruvSwarm.persistence.getSwarmAgents(swarm.id);
-      assert.strictEqual(persistedAgents.length, 3);
-      
-      // 5. Orchestrate task
-      const task = await swarm.orchestrate({
-        description: 'Analyze codebase and implement optimization',
-        priority: 'high',
-        dependencies: [],
-        maxAgents: 2,
-        estimatedDuration: 5000
-      });
-      
-      assert(task);
-      assert(task.assignedAgents.length > 0);
-      
-      // 6. Verify task was persisted
-      const persistedTasks = ruvSwarm.persistence.getSwarmTasks(swarm.id);
-      assert.strictEqual(persistedTasks.length, 1);
-      assert.strictEqual(persistedTasks[0].description, task.description);
-      
-      // 7. Wait for task completion
-      await new Promise(resolve => setTimeout(resolve, 1500));
-      
-      // 8. Verify task results
-      const taskResults = await task.getResults();
-      assert(taskResults);
-      assert.strictEqual(taskResults.task_id, task.id);
-      assert(taskResults.agent_results);
-      
-      // 9. Get swarm status
-      const status = await swarm.getStatus();
-      assert(status);
-      assert.strictEqual(status.agents.total, 3);
-      assert.strictEqual(status.tasks.total, 1);
-      assert.strictEqual(status.tasks.completed, 1);
-      
-      // 10. Get global metrics
-      const metrics = await ruvSwarm.getGlobalMetrics();
-      assert.strictEqual(metrics.totalSwarms, 1);
-      assert.strictEqual(metrics.totalAgents, 3);
-      assert.strictEqual(metrics.totalTasks, 1);
-    });
-  });
-
-  describe('Neural Agent Integration', () => {
-    it('should create and use neural agents', async () => {
-      const swarm = await ruvSwarm.createSwarm({
-        name: 'neural-test-swarm',
-        enableNeuralAgents: true
-      });
-      
-      // Create neural agent
-      const agent = await swarm.spawn({
-        type: 'researcher',
-        enableNeuralNetwork: true
-      });
-      
-      // Verify neural capabilities
-      assert(agent.cognitivePattern);
-      assert(agent.capabilities);
-      
-      // Create neural agent wrapper
-      const neuralAgent = NeuralAgentFactory.createNeuralAgent(agent, 'researcher');
-      assert(neuralAgent);
-      
-      // Test neural analysis
-      const analysis = await neuralAgent.analyzeTask({
-        description: 'Research neural network architectures',
-        priority: 'high'
-      });
-      
-      assert(analysis);
-      assert('complexity' in analysis);
-      assert('creativity' in analysis);
-      assert('confidence' in analysis);
-    });
-  });
-
-  describe('Memory Persistence Integration', () => {
-    it('should persist agent memory across operations', async () => {
-      const swarm = await ruvSwarm.createSwarm({
-        name: 'memory-test-swarm'
-      });
-      
-      const agent = await swarm.spawn({
-        type: 'analyst',
-        name: 'memory-test-agent'
-      });
-      
-      // Store agent memory
-      const memoryData = {
-        learned_patterns: ['pattern1', 'pattern2'],
-        performance_history: [0.7, 0.8, 0.85],
-        context: { domain: 'testing', version: 1 }
-      };
-      
-      ruvSwarm.persistence.storeAgentMemory(
-        agent.id,
-        'analysis_memory',
-        memoryData
-      );
-      
-      // Retrieve memory
-      const retrieved = ruvSwarm.persistence.getAgentMemory(
-        agent.id,
-        'analysis_memory'
-      );
-      
-      assert(retrieved);
-      assert.deepStrictEqual(retrieved.value, memoryData);
-      
-      // Update memory
-      memoryData.performance_history.push(0.9);
-      ruvSwarm.persistence.storeAgentMemory(
-        agent.id,
-        'analysis_memory',
-        memoryData
-      );
-      
-      const updated = ruvSwarm.persistence.getAgentMemory(
-        agent.id,
-        'analysis_memory'
-      );
-      
-      assert.strictEqual(updated.value.performance_history.length, 4);
-    });
-  });
-
-  describe('Multi-Swarm Coordination', () => {
-    it('should coordinate multiple swarms', async () => {
-      // Create multiple swarms
-      const swarms = [];
-      for (let i = 0; i < 3; i++) {
-        const swarm = await ruvSwarm.createSwarm({
-          name: `swarm-${i}`,
-          topology: i === 0 ? 'mesh' : i === 1 ? 'star' : 'ring',
-          maxAgents: 5
-        });
-        
-        // Spawn agents in each swarm
-        for (let j = 0; j < 2; j++) {
-          await swarm.spawn({
-            type: j === 0 ? 'researcher' : 'coder',
-            name: `agent-${i}-${j}`
-          });
-        }
-        
-        swarms.push(swarm);
-      }
-      
-      // Orchestrate tasks in parallel
-      const tasks = await Promise.all(
-        swarms.map(swarm => 
-          swarm.orchestrate({
-            description: `Task for ${swarm.id}`,
-            priority: 'medium'
-          })
-        )
-      );
-      
-      assert.strictEqual(tasks.length, 3);
-      
-      // Get all swarms status
-      const allSwarms = await ruvSwarm.getAllSwarms();
-      assert.strictEqual(allSwarms.length, 3);
-      
-      // Verify global metrics
-      const metrics = await ruvSwarm.getGlobalMetrics();
-      assert.strictEqual(metrics.totalSwarms, 3);
-      assert.strictEqual(metrics.totalAgents, 6);
-      assert.strictEqual(metrics.totalTasks, 3);
-    });
-  });
-
-  describe('Event Logging Integration', () => {
-    it('should log and retrieve events', async () => {
-      const swarm = await ruvSwarm.createSwarm({
-        name: 'event-test-swarm'
-      });
-      
-      // Log various events
-      const events = [
-        { type: 'swarm_initialized', data: { topology: 'mesh' } },
-        { type: 'agent_spawned', data: { agentType: 'researcher' } },
-        { type: 'task_started', data: { taskId: 'task-123' } },
-        { type: 'task_completed', data: { taskId: 'task-123', duration: 1000 } }
-      ];
-      
-      for (const event of events) {
-        ruvSwarm.persistence.logEvent(swarm.id, event.type, event.data);
-      }
-      
-      // Retrieve events
-      const retrievedEvents = ruvSwarm.persistence.getSwarmEvents(swarm.id);
-      assert.strictEqual(retrievedEvents.length, 4);
-      
-      // Verify event order (should be DESC)
-      assert.strictEqual(retrievedEvents[0].event_type, 'task_completed');
-      assert.strictEqual(retrievedEvents[3].event_type, 'swarm_initialized');
-    });
-  });
-
-  describe('Performance Metrics Integration', () => {
-    it('should track and aggregate performance metrics', async () => {
-      const swarm = await ruvSwarm.createSwarm({
-        name: 'metrics-test-swarm'
-      });
-      
-      const agent = await swarm.spawn({
-        type: 'optimizer',
-        name: 'metrics-agent'
-      });
-      
-      // Record various metrics
-      const metricsToRecord = [
-        { name: 'task_completion_time', value: 1500 },
-        { name: 'memory_usage', value: 45.5 },
-        { name: 'cpu_usage', value: 32.1 },
-        { name: 'accuracy_score', value: 0.92 }
-      ];
-      
-      for (const metric of metricsToRecord) {
-        ruvSwarm.persistence.recordMetric(
-          'agent',
-          agent.id,
-          metric.name,
-          metric.value
-        );
-      }
-      
-      // Retrieve all metrics
-      const allMetrics = ruvSwarm.persistence.getMetrics('agent', agent.id);
-      assert.strictEqual(allMetrics.length, 4);
-      
-      // Retrieve specific metric
-      const memoryMetrics = ruvSwarm.persistence.getMetrics(
-        'agent',
-        agent.id,
-        'memory_usage'
-      );
-      assert.strictEqual(memoryMetrics.length, 1);
-      assert.strictEqual(memoryMetrics[0].metric_value, 45.5);
-    });
-  });
-
-  describe('Error Recovery Integration', () => {
-    it('should handle and recover from errors gracefully', async () => {
-      const swarm = await ruvSwarm.createSwarm({
-        name: 'error-test-swarm'
-      });
-      
-      // Try to orchestrate without agents (should fail)
-      try {
-        await swarm.orchestrate({
-          description: 'This should fail'
-        });
-        assert.fail('Should have thrown error');
-      } catch (error) {
-        assert(error.message.includes('No agents available'));
-      }
-      
-      // Spawn agent and retry
-      await swarm.spawn({ type: 'researcher' });
-      const task = await swarm.orchestrate({
-        description: 'This should succeed'
-      });
-      
-      assert(task);
-      assert(task.assignedAgents.length > 0);
-    });
-  });
-
-  describe('Complex Task Orchestration', () => {
-    it('should handle complex task dependencies', async () => {
-      const swarm = await ruvSwarm.createSwarm({
-        name: 'complex-task-swarm',
-        topology: 'hierarchical',
-        strategy: 'specialized'
-      });
-      
-      // Create specialized agents
-      const researcher = await swarm.spawn({
-        type: 'researcher',
-        capabilities: ['research', 'documentation']
-      });
-      
-      const coder = await swarm.spawn({
-        type: 'coder',
-        capabilities: ['javascript', 'python', 'testing']
-      });
-      
-      const analyst = await swarm.spawn({
-        type: 'analyst',
-        capabilities: ['analysis', 'reporting']
-      });
-      
-      // Create tasks with dependencies
-      const researchTask = await swarm.orchestrate({
-        description: 'Research best practices for optimization',
-        priority: 'high',
-        requiredCapabilities: ['research']
-      });
-      
-      const implementationTask = await swarm.orchestrate({
-        description: 'Implement optimization based on research',
-        priority: 'high',
-        dependencies: [researchTask.id],
-        requiredCapabilities: ['javascript']
-      });
-      
-      const analysisTask = await swarm.orchestrate({
-        description: 'Analyze performance improvements',
-        priority: 'medium',
-        dependencies: [implementationTask.id],
-        requiredCapabilities: ['analysis']
-      });
-      
-      // Wait for tasks to progress
-      await new Promise(resolve => setTimeout(resolve, 2000));
-      
-      // Verify task assignments
-      assert(researchTask.assignedAgents.includes(researcher.id));
-      assert(implementationTask.assignedAgents.includes(coder.id));
-      assert(analysisTask.assignedAgents.includes(analyst.id));
-    });
-  });
-
-  describe('WASM Module Loading Integration', () => {
-    it('should detect and report WASM module status', async () => {
-      const metrics = await ruvSwarm.getGlobalMetrics();
-      
-      assert(metrics.features);
-      assert('neural_networks' in metrics.features);
-      assert('cognitive_diversity' in metrics.features);
-      assert('simd_support' in metrics.features);
-      
-      assert(metrics.wasm_modules);
-      // Should have at least core module status
-      assert('core' in metrics.wasm_modules);
-    });
-  });
-
-  describe('Swarm Monitoring Integration', () => {
-    it('should monitor swarm activity', async () => {
-      const swarm = await ruvSwarm.createSwarm({
-        name: 'monitor-test-swarm'
-      });
-      
-      await swarm.spawn({ type: 'researcher' });
-      await swarm.spawn({ type: 'coder' });
-      
-      // Start monitoring
-      const monitoringResult = await swarm.monitor(2000, 500);
-      
-      assert(monitoringResult);
-      assert.strictEqual(monitoringResult.duration, 2000);
-      assert.strictEqual(monitoringResult.interval, 500);
-      
-      // Orchestrate task during monitoring
-      await swarm.orchestrate({
-        description: 'Task during monitoring'
-      });
-      
-      // Get final status
-      const status = await swarm.getStatus(true);
-      assert(status.agents.total >= 2);
-      assert(status.tasks.total >= 1);
-    });
-  });
-
-  describe('Cleanup and Resource Management', () => {
-    it('should properly clean up resources', async () => {
-      const swarm = await ruvSwarm.createSwarm({
-        name: 'cleanup-test-swarm'
-      });
-      
-      const agent = await swarm.spawn({ type: 'researcher' });
-      
-      // Store some data
-      ruvSwarm.persistence.storeAgentMemory(agent.id, 'test-key', { data: 'test' });
-      ruvSwarm.persistence.logEvent(swarm.id, 'test_event', { test: true });
-      
-      // Terminate swarm
-      await swarm.terminate();
-      
-      // Verify swarm is removed from active swarms
-      assert(!ruvSwarm.activeSwarms.has(swarm.id));
-      
-      // Data should still be in persistence (for historical analysis)
-      const events = ruvSwarm.persistence.getSwarmEvents(swarm.id);
-      assert(events.length > 0);
-    });
-  });
-});
-
-// Run tests
-if (require.main === module) {
-  console.log('Running API Integration Tests...');
-  require('../../node_modules/.bin/jest');
-=======
 /**
  * Integration tests for ruv-swarm API
  */
@@ -971,5 +486,4 @@
 if (require.main === module) {
   console.log('Running API Integration Tests...');
   require('../../node_modules/.bin/jest');
->>>>>>> 693b6918
 }