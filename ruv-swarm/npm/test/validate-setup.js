--- conflicted
+++ resolved
@@ -1,110 +1,3 @@
-<<<<<<< HEAD
-#!/usr/bin/env node
-
-/**
- * Test Setup Validation Script
- * Ensures all test dependencies and files are properly configured
- */
-
-const fs = require('fs');
-const path = require('path');
-
-console.log('🔍 Validating Test Setup...\n');
-
-const checks = [];
-let passed = 0;
-let failed = 0;
-
-function check(name, condition, error = null) {
-    if (condition) {
-        console.log(`✅ ${name}`);
-        passed++;
-    } else {
-        console.log(`❌ ${name}`);
-        if (error) console.log(`   ${error}`);
-        failed++;
-    }
-    checks.push({ name, passed: condition, error });
-}
-
-// Check test files exist
-console.log('📁 Checking test files:');
-const testFiles = [
-    'mcp-integration.test.js',
-    'persistence.test.js',
-    'neural-integration.test.js',
-    'run-all-tests.js',
-    'test.js',
-    'README.md'
-];
-
-testFiles.forEach(file => {
-    const filePath = path.join(__dirname, file);
-    check(`  ${file}`, fs.existsSync(filePath), `File not found: ${filePath}`);
-});
-
-// Check example files
-console.log('\n📁 Checking example files:');
-const examplePath = path.join(__dirname, '..', 'examples', 'mcp-workflows.js');
-check('  mcp-workflows.js', fs.existsSync(examplePath), `File not found: ${examplePath}`);
-
-// Check dependencies
-console.log('\n📦 Checking dependencies:');
-try {
-    const packageJson = require('../package.json');
-    const requiredDeps = ['ws', 'uuid', 'better-sqlite3'];
-    
-    requiredDeps.forEach(dep => {
-        check(`  ${dep}`, 
-            packageJson.dependencies[dep] || packageJson.devDependencies[dep],
-            `Missing dependency in package.json`);
-    });
-} catch (error) {
-    check('  package.json', false, error.message);
-}
-
-// Check Node.js version
-console.log('\n🔧 Checking environment:');
-const nodeVersion = process.version;
-const majorVersion = parseInt(nodeVersion.split('.')[0].substring(1));
-check(`  Node.js version (${nodeVersion})`, majorVersion >= 14, 'Node.js 14+ required');
-
-// Check if we can import required modules
-console.log('\n📚 Checking module imports:');
-const modules = ['ws', 'uuid', 'sqlite3'];
-modules.forEach(mod => {
-    try {
-        require(mod);
-        check(`  ${mod}`, true);
-    } catch (error) {
-        check(`  ${mod}`, false, 'Module not installed. Run: npm install');
-    }
-});
-
-// Check MCP server availability
-console.log('\n🌐 Checking MCP server:');
-const mcpServerPath = path.join(__dirname, '..', '..', 'crates', 'ruv-swarm-mcp', 'Cargo.toml');
-check('  MCP server crate', fs.existsSync(mcpServerPath), 'MCP server crate not found');
-
-// Summary
-console.log('\n' + '='.repeat(50));
-console.log('📊 Validation Summary:');
-console.log(`  ✅ Passed: ${passed}`);
-console.log(`  ❌ Failed: ${failed}`);
-console.log('='.repeat(50));
-
-if (failed > 0) {
-    console.log('\n⚠️  Some checks failed. Please address the issues above.');
-    console.log('💡 Try running: npm install');
-    process.exit(1);
-} else {
-    console.log('\n✅ All checks passed! Test environment is ready.');
-    console.log('\n📚 Next steps:');
-    console.log('  1. Start MCP server: npm run mcp:server');
-    console.log('  2. Run all tests: npm run test:all');
-    console.log('  3. Run examples: npm run examples');
-    process.exit(0);
-=======
 #!/usr/bin/env node
 
 /**
@@ -217,5 +110,4 @@
   console.log('  2. Run all tests: npm run test:all');
   console.log('  3. Run examples: npm run examples');
   process.exit(0);
->>>>>>> 693b6918
 }