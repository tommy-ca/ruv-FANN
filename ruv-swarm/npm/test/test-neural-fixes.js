<<<<<<< HEAD
#!/usr/bin/env node

/**
 * Comprehensive test script for validating neural pattern fixes
 * Tests: Pattern parsing, memory optimization, and persistence indicators
 */

const { exec } = require('child_process');
const util = require('util');
const execPromise = util.promisify(exec);
const fs = require('fs').promises;
const path = require('path');

// Color codes for output
const colors = {
    green: '\x1b[32m',
    red: '\x1b[31m',
    yellow: '\x1b[33m',
    blue: '\x1b[34m',
    reset: '\x1b[0m',
    bold: '\x1b[1m'
};

// Test result tracking
const testResults = {
    passed: [],
    failed: [],
    warnings: []
};

// Helper function to run command and capture output
async function runCommand(command) {
    try {
        const { stdout, stderr } = await execPromise(command, {
            cwd: path.join(__dirname, '..')
        });
        return { success: true, stdout, stderr };
    } catch (error) {
        return { 
            success: false, 
            stdout: error.stdout || '', 
            stderr: error.stderr || error.message,
            error: error.message 
        };
    }
}

// Helper function to check if output contains expected text
function assertContains(output, expected, testName) {
    if (output.includes(expected)) {
        testResults.passed.push(`${testName}: Found "${expected}"`);
        return true;
    } else {
        testResults.failed.push(`${testName}: Missing "${expected}"`);
        return false;
    }
}

// Helper function to check pattern in output
function assertPattern(output, pattern, testName) {
    if (pattern.test(output)) {
        testResults.passed.push(`${testName}: Pattern matched`);
        return true;
    } else {
        testResults.failed.push(`${testName}: Pattern not matched`);
        return false;
    }
}

// Test 1: Pattern Parsing Fix Validation
async function testPatternParsing() {
    console.log(`\n${colors.bold}${colors.blue}Test 1: Pattern Parsing Fix Validation${colors.reset}`);
    console.log('─'.repeat(50));
    
    // Test 1.1: All patterns
    console.log(`\n${colors.yellow}Test 1.1: Testing --pattern all${colors.reset}`);
    const result1 = await runCommand('npx ruv-swarm neural patterns --pattern all');
    
    if (result1.success) {
        assertContains(result1.stdout, 'All Patterns', 'All patterns header');
        assertContains(result1.stdout, 'Cognitive Patterns:', 'Cognitive patterns section');
        assertContains(result1.stdout, 'Neural Model Patterns:', 'Neural model patterns section');
        
        // Check all 6 cognitive patterns
        const cognitivePatterns = ['Convergent', 'Divergent', 'Lateral', 'Systems', 'Critical', 'Abstract'];
        for (const pattern of cognitivePatterns) {
            assertContains(result1.stdout, `${pattern} Pattern:`, `${pattern} pattern presence`);
        }
        
        // Check neural models
        const neuralModels = ['Attention', 'Lstm', 'Transformer'];
        for (const model of neuralModels) {
            assertContains(result1.stdout, `${model} Model:`, `${model} model presence`);
        }
    } else {
        testResults.failed.push('All patterns command failed to execute');
    }
    
    // Test 1.2: Specific pattern (convergent)
    console.log(`\n${colors.yellow}Test 1.2: Testing --pattern convergent${colors.reset}`);
    const result2 = await runCommand('npx ruv-swarm neural patterns --pattern convergent');
    
    if (result2.success) {
        assertContains(result2.stdout, 'Convergent Pattern', 'Convergent pattern header');
        assertContains(result2.stdout, 'Cognitive Patterns:', 'Cognitive patterns category');
        assertContains(result2.stdout, 'Focused problem-solving', 'Convergent pattern content');
        
        // Should NOT contain other patterns
        if (!result2.stdout.includes('Divergent Pattern:')) {
            testResults.passed.push('Convergent: Correctly excludes other patterns');
        } else {
            testResults.failed.push('Convergent: Incorrectly includes other patterns');
        }
    } else {
        testResults.failed.push('Convergent pattern command failed');
    }
    
    // Test 1.3: Invalid pattern
    console.log(`\n${colors.yellow}Test 1.3: Testing --pattern invalid${colors.reset}`);
    const result3 = await runCommand('npx ruv-swarm neural patterns --pattern invalid');
    
    if (result3.success) {
        assertContains(result3.stdout, 'Unknown pattern type:', 'Invalid pattern error message');
        assertContains(result3.stdout, 'Available patterns:', 'Available patterns list');
        assertContains(result3.stdout, 'Cognitive: convergent, divergent, lateral, systems, critical, abstract', 'Cognitive patterns list');
        assertContains(result3.stdout, 'Models: attention, lstm, transformer', 'Model patterns list');
    } else {
        testResults.failed.push('Invalid pattern handling failed');
    }
}

// Test 2: Memory Optimization Validation
async function testMemoryOptimization() {
    console.log(`\n${colors.bold}${colors.blue}Test 2: Memory Optimization Validation${colors.reset}`);
    console.log('─'.repeat(50));
    
    const patterns = ['convergent', 'divergent', 'lateral', 'systems', 'critical', 'abstract'];
    const memoryValues = [];
    
    for (const pattern of patterns) {
        console.log(`\n${colors.yellow}Testing memory for ${pattern} pattern${colors.reset}`);
        const result = await runCommand(`npx ruv-swarm neural patterns --pattern ${pattern}`);
        
        if (result.success) {
            // Extract memory usage
            const memoryMatch = result.stdout.match(/Memory Usage:\s*(\d+)\s*MB/);
            if (memoryMatch) {
                const memoryUsage = parseInt(memoryMatch[1]);
                memoryValues.push({ pattern, memory: memoryUsage });
                
                // Check if memory is in optimized range (250-300 MB)
                if (memoryUsage >= 250 && memoryUsage <= 300) {
                    testResults.passed.push(`${pattern}: Memory optimized (${memoryUsage} MB)`);
                } else if (memoryUsage >= 200 && memoryUsage <= 350) {
                    testResults.warnings.push(`${pattern}: Memory slightly outside target (${memoryUsage} MB)`);
                } else {
                    testResults.failed.push(`${pattern}: Memory not optimized (${memoryUsage} MB)`);
                }
            } else {
                testResults.failed.push(`${pattern}: Could not extract memory usage`);
            }
        } else {
            testResults.failed.push(`${pattern}: Pattern command failed`);
        }
    }
    
    // Calculate memory variance
    if (memoryValues.length > 0) {
        const memoryNumbers = memoryValues.map(v => v.memory);
        const minMemory = Math.min(...memoryNumbers);
        const maxMemory = Math.max(...memoryNumbers);
        const variance = maxMemory - minMemory;
        
        console.log(`\n${colors.yellow}Memory Variance Analysis:${colors.reset}`);
        console.log(`Min: ${minMemory} MB, Max: ${maxMemory} MB, Variance: ${variance} MB`);
        
        if (variance < 100) {
            testResults.passed.push(`Memory variance under 100 MB (${variance} MB)`);
        } else {
            testResults.failed.push(`Memory variance exceeds 100 MB (${variance} MB)`);
        }
    }
}

// Test 3: Persistence Indicators Validation
async function testPersistenceIndicators() {
    console.log(`\n${colors.bold}${colors.blue}Test 3: Persistence Indicators Validation${colors.reset}`);
    console.log('─'.repeat(50));
    
    // First, create some training data to ensure we have persistence
    console.log(`\n${colors.yellow}Creating training data...${colors.reset}`);
    await runCommand('npx ruv-swarm neural train --model attention --iterations 5');
    
    // Now test neural status
    console.log(`\n${colors.yellow}Testing neural status persistence indicators${colors.reset}`);
    const result = await runCommand('npx ruv-swarm neural status');
    
    if (result.success) {
        // Check for training session count
        assertPattern(result.stdout, /Training Sessions:\s*\d+\s*sessions/, 'Training sessions display');
        
        // Check for saved models count with 📁 indicator
        assertPattern(result.stdout, /📁\s*\d+\s*saved models/, 'Saved models indicator');
        
        // Check for model status indicators
        assertContains(result.stdout, '✅ Trained', 'Trained indicator');
        
        // Check for persistence indicators in model lines
        const persistenceIndicators = ['✅', '📁', '🔄'];
        let foundIndicators = 0;
        for (const indicator of persistenceIndicators) {
            if (result.stdout.includes(indicator)) {
                foundIndicators++;
            }
        }
        
        if (foundIndicators >= 2) {
            testResults.passed.push(`Found ${foundIndicators}/3 persistence indicators`);
        } else {
            testResults.failed.push(`Only found ${foundIndicators}/3 persistence indicators`);
        }
        
        // Check for session continuity section
        if (result.stdout.includes('Session Continuity:')) {
            testResults.passed.push('Session continuity section present');
            assertContains(result.stdout, 'Models loaded from previous session:', 'Session loading info');
            assertContains(result.stdout, 'Persistent memory:', 'Persistent memory info');
        }
        
        // Check for performance metrics
        assertContains(result.stdout, 'Performance Metrics:', 'Performance metrics section');
        assertContains(result.stdout, 'Total Training Time:', 'Training time display');
        assertContains(result.stdout, 'Average Accuracy:', 'Average accuracy display');
        assertContains(result.stdout, 'Best Model:', 'Best model display');
    } else {
        testResults.failed.push('Neural status command failed');
    }
}

// Additional test: Pattern switching memory efficiency
async function testPatternSwitching() {
    console.log(`\n${colors.bold}${colors.blue}Additional Test: Pattern Switching Memory Efficiency${colors.reset}`);
    console.log('─'.repeat(50));
    
    const patterns = ['convergent', 'divergent', 'lateral'];
    const memorySamples = [];
    
    console.log(`\n${colors.yellow}Testing rapid pattern switching...${colors.reset}`);
    
    // Switch between patterns multiple times
    for (let i = 0; i < 3; i++) {
        for (const pattern of patterns) {
            const result = await runCommand(`npx ruv-swarm neural patterns --pattern ${pattern}`);
            if (result.success) {
                const memoryMatch = result.stdout.match(/Memory Usage:\s*(\d+)\s*MB/);
                if (memoryMatch) {
                    memorySamples.push({
                        iteration: i,
                        pattern,
                        memory: parseInt(memoryMatch[1])
                    });
                }
            }
        }
    }
    
    // Analyze memory stability
    if (memorySamples.length > 0) {
        const patternMemoryAvg = {};
        
        for (const pattern of patterns) {
            const samples = memorySamples.filter(s => s.pattern === pattern);
            if (samples.length > 0) {
                const avg = samples.reduce((sum, s) => sum + s.memory, 0) / samples.length;
                const variance = Math.max(...samples.map(s => s.memory)) - Math.min(...samples.map(s => s.memory));
                patternMemoryAvg[pattern] = { avg, variance };
                
                if (variance < 50) {
                    testResults.passed.push(`${pattern}: Stable memory across switches (variance: ${variance} MB)`);
                } else {
                    testResults.warnings.push(`${pattern}: Higher memory variance (${variance} MB)`);
                }
            }
        }
    }
}

// Main test runner
async function runAllTests() {
    console.log(`${colors.bold}${colors.green}🧪 Neural Pattern Fixes Validation Test Suite${colors.reset}`);
    console.log(`${'='.repeat(60)}`);
    console.log(`Started: ${new Date().toLocaleString()}`);
    
    try {
        // Run all tests
        await testPatternParsing();
        await testMemoryOptimization();
        await testPersistenceIndicators();
        await testPatternSwitching();
        
        // Display results
        console.log(`\n${colors.bold}${colors.blue}📊 Test Results Summary${colors.reset}`);
        console.log('─'.repeat(50));
        
        console.log(`\n${colors.green}✅ Passed Tests (${testResults.passed.length}):${colors.reset}`);
        testResults.passed.forEach(test => console.log(`   ✓ ${test}`));
        
        if (testResults.warnings.length > 0) {
            console.log(`\n${colors.yellow}⚠️  Warnings (${testResults.warnings.length}):${colors.reset}`);
            testResults.warnings.forEach(test => console.log(`   ⚠ ${test}`));
        }
        
        if (testResults.failed.length > 0) {
            console.log(`\n${colors.red}❌ Failed Tests (${testResults.failed.length}):${colors.reset}`);
            testResults.failed.forEach(test => console.log(`   ✗ ${test}`));
        }
        
        // Overall status
        const totalTests = testResults.passed.length + testResults.failed.length;
        const passRate = totalTests > 0 ? (testResults.passed.length / totalTests * 100).toFixed(1) : 0;
        
        console.log(`\n${colors.bold}Overall Status:${colors.reset}`);
        console.log(`Total Tests: ${totalTests}`);
        console.log(`Pass Rate: ${passRate}%`);
        
        if (testResults.failed.length === 0) {
            console.log(`\n${colors.green}${colors.bold}🎉 All tests passed! All fixes are working correctly.${colors.reset}`);
            process.exit(0);
        } else {
            console.log(`\n${colors.red}${colors.bold}❌ Some tests failed. Please review the issues above.${colors.reset}`);
            process.exit(1);
        }
        
    } catch (error) {
        console.error(`\n${colors.red}${colors.bold}Fatal Error: ${error.message}${colors.reset}`);
        process.exit(1);
    }
}

// Run the tests
=======
#!/usr/bin/env node

/**
 * Comprehensive test script for validating neural pattern fixes
 * Tests: Pattern parsing, memory optimization, and persistence indicators
 */

import { exec } from 'child_process';
import util from 'util';
const execPromise = util.promisify(exec);
import fs from 'fs/promises';
import path from 'path';
import { fileURLToPath } from 'url';
import { dirname } from 'path';

const __filename = fileURLToPath(import.meta.url);
const __dirname = dirname(__filename);

// Color codes for output
const colors = {
  green: '\x1b[32m',
  red: '\x1b[31m',
  yellow: '\x1b[33m',
  blue: '\x1b[34m',
  reset: '\x1b[0m',
  bold: '\x1b[1m',
};

// Test result tracking
const testResults = {
  passed: [],
  failed: [],
  warnings: [],
};

// Helper function to run command and capture output
async function runCommand(command) {
  try {
    const { stdout, stderr } = await execPromise(command, {
      cwd: path.join(__dirname, '..'),
    });
    return { success: true, stdout, stderr };
  } catch (error) {
    return {
      success: false,
      stdout: error.stdout || '',
      stderr: error.stderr || error.message,
      error: error.message,
    };
  }
}

// Helper function to check if output contains expected text
function assertContains(output, expected, testName) {
  if (output.includes(expected)) {
    testResults.passed.push(`${testName}: Found "${expected}"`);
    return true;
  }
  testResults.failed.push(`${testName}: Missing "${expected}"`);
  return false;

}

// Helper function to check pattern in output
function assertPattern(output, pattern, testName) {
  if (pattern.test(output)) {
    testResults.passed.push(`${testName}: Pattern matched`);
    return true;
  }
  testResults.failed.push(`${testName}: Pattern not matched`);
  return false;

}

// Test 1: Pattern Parsing Fix Validation
async function testPatternParsing() {
  console.log(`\n${colors.bold}${colors.blue}Test 1: Pattern Parsing Fix Validation${colors.reset}`);
  console.log('─'.repeat(50));

  // Test 1.1: All patterns
  console.log(`\n${colors.yellow}Test 1.1: Testing --pattern all${colors.reset}`);
  const result1 = await runCommand('npx ruv-swarm neural patterns --pattern all');

  if (result1.success) {
    assertContains(result1.stdout, 'All Patterns', 'All patterns header');
    assertContains(result1.stdout, 'Cognitive Patterns:', 'Cognitive patterns section');
    assertContains(result1.stdout, 'Neural Model Patterns:', 'Neural model patterns section');

    // Check all 6 cognitive patterns
    const cognitivePatterns = ['Convergent', 'Divergent', 'Lateral', 'Systems', 'Critical', 'Abstract'];
    for (const pattern of cognitivePatterns) {
      assertContains(result1.stdout, `${pattern} Pattern:`, `${pattern} pattern presence`);
    }

    // Check neural models
    const neuralModels = ['Attention', 'Lstm', 'Transformer'];
    for (const model of neuralModels) {
      assertContains(result1.stdout, `${model} Model:`, `${model} model presence`);
    }
  } else {
    testResults.failed.push('All patterns command failed to execute');
  }

  // Test 1.2: Specific pattern (convergent)
  console.log(`\n${colors.yellow}Test 1.2: Testing --pattern convergent${colors.reset}`);
  const result2 = await runCommand('npx ruv-swarm neural patterns --pattern convergent');

  if (result2.success) {
    assertContains(result2.stdout, 'Convergent Pattern', 'Convergent pattern header');
    assertContains(result2.stdout, 'Cognitive Patterns:', 'Cognitive patterns category');
    assertContains(result2.stdout, 'Focused problem-solving', 'Convergent pattern content');

    // Should NOT contain other patterns
    if (!result2.stdout.includes('Divergent Pattern:')) {
      testResults.passed.push('Convergent: Correctly excludes other patterns');
    } else {
      testResults.failed.push('Convergent: Incorrectly includes other patterns');
    }
  } else {
    testResults.failed.push('Convergent pattern command failed');
  }

  // Test 1.3: Invalid pattern
  console.log(`\n${colors.yellow}Test 1.3: Testing --pattern invalid${colors.reset}`);
  const result3 = await runCommand('npx ruv-swarm neural patterns --pattern invalid');

  if (result3.success) {
    assertContains(result3.stdout, 'Unknown pattern type:', 'Invalid pattern error message');
    assertContains(result3.stdout, 'Available patterns:', 'Available patterns list');
    assertContains(result3.stdout, 'Cognitive: convergent, divergent, lateral, systems, critical, abstract', 'Cognitive patterns list');
    assertContains(result3.stdout, 'Models: attention, lstm, transformer', 'Model patterns list');
  } else {
    testResults.failed.push('Invalid pattern handling failed');
  }
}

// Test 2: Memory Optimization Validation
async function testMemoryOptimization() {
  console.log(`\n${colors.bold}${colors.blue}Test 2: Memory Optimization Validation${colors.reset}`);
  console.log('─'.repeat(50));

  const patterns = ['convergent', 'divergent', 'lateral', 'systems', 'critical', 'abstract'];
  const memoryValues = [];

  for (const pattern of patterns) {
    console.log(`\n${colors.yellow}Testing memory for ${pattern} pattern${colors.reset}`);
    const result = await runCommand(`npx ruv-swarm neural patterns --pattern ${pattern}`);

    if (result.success) {
      // Extract memory usage
      const memoryMatch = result.stdout.match(/Memory Usage:\s*(\d+)\s*MB/);
      if (memoryMatch) {
        const memoryUsage = parseInt(memoryMatch[1], 10);
        memoryValues.push({ pattern, memory: memoryUsage });

        // Check if memory is in optimized range (250-300 MB)
        if (memoryUsage >= 250 && memoryUsage <= 300) {
          testResults.passed.push(`${pattern}: Memory optimized (${memoryUsage} MB)`);
        } else if (memoryUsage >= 200 && memoryUsage <= 350) {
          testResults.warnings.push(`${pattern}: Memory slightly outside target (${memoryUsage} MB)`);
        } else {
          testResults.failed.push(`${pattern}: Memory not optimized (${memoryUsage} MB)`);
        }
      } else {
        testResults.failed.push(`${pattern}: Could not extract memory usage`);
      }
    } else {
      testResults.failed.push(`${pattern}: Pattern command failed`);
    }
  }

  // Calculate memory variance
  if (memoryValues.length > 0) {
    const memoryNumbers = memoryValues.map(v => v.memory);
    const minMemory = Math.min(...memoryNumbers);
    const maxMemory = Math.max(...memoryNumbers);
    const variance = maxMemory - minMemory;

    console.log(`\n${colors.yellow}Memory Variance Analysis:${colors.reset}`);
    console.log(`Min: ${minMemory} MB, Max: ${maxMemory} MB, Variance: ${variance} MB`);

    if (variance < 100) {
      testResults.passed.push(`Memory variance under 100 MB (${variance} MB)`);
    } else {
      testResults.failed.push(`Memory variance exceeds 100 MB (${variance} MB)`);
    }
  }
}

// Test 3: Persistence Indicators Validation
async function testPersistenceIndicators() {
  console.log(`\n${colors.bold}${colors.blue}Test 3: Persistence Indicators Validation${colors.reset}`);
  console.log('─'.repeat(50));

  // First, create some training data to ensure we have persistence
  console.log(`\n${colors.yellow}Creating training data...${colors.reset}`);
  await runCommand('npx ruv-swarm neural train --model attention --iterations 5');

  // Now test neural status
  console.log(`\n${colors.yellow}Testing neural status persistence indicators${colors.reset}`);
  const result = await runCommand('npx ruv-swarm neural status');

  if (result.success) {
    // Check for training session count
    assertPattern(result.stdout, /Training Sessions:\s*\d+\s*sessions/, 'Training sessions display');

    // Check for saved models count with 📁 indicator
    assertPattern(result.stdout, /📁\s*\d+\s*saved models/, 'Saved models indicator');

    // Check for model status indicators
    assertContains(result.stdout, '✅ Trained', 'Trained indicator');

    // Check for persistence indicators in model lines
    const persistenceIndicators = ['✅', '📁', '🔄'];
    let foundIndicators = 0;
    for (const indicator of persistenceIndicators) {
      if (result.stdout.includes(indicator)) {
        foundIndicators++;
      }
    }

    if (foundIndicators >= 2) {
      testResults.passed.push(`Found ${foundIndicators}/3 persistence indicators`);
    } else {
      testResults.failed.push(`Only found ${foundIndicators}/3 persistence indicators`);
    }

    // Check for session continuity section
    if (result.stdout.includes('Session Continuity:')) {
      testResults.passed.push('Session continuity section present');
      assertContains(result.stdout, 'Models loaded from previous session:', 'Session loading info');
      assertContains(result.stdout, 'Persistent memory:', 'Persistent memory info');
    }

    // Check for performance metrics
    assertContains(result.stdout, 'Performance Metrics:', 'Performance metrics section');
    assertContains(result.stdout, 'Total Training Time:', 'Training time display');
    assertContains(result.stdout, 'Average Accuracy:', 'Average accuracy display');
    assertContains(result.stdout, 'Best Model:', 'Best model display');
  } else {
    testResults.failed.push('Neural status command failed');
  }
}

// Additional test: Pattern switching memory efficiency
async function testPatternSwitching() {
  console.log(`\n${colors.bold}${colors.blue}Additional Test: Pattern Switching Memory Efficiency${colors.reset}`);
  console.log('─'.repeat(50));

  const patterns = ['convergent', 'divergent', 'lateral'];
  const memorySamples = [];

  console.log(`\n${colors.yellow}Testing rapid pattern switching...${colors.reset}`);

  // Switch between patterns multiple times
  for (let i = 0; i < 3; i++) {
    for (const pattern of patterns) {
      const result = await runCommand(`npx ruv-swarm neural patterns --pattern ${pattern}`);
      if (result.success) {
        const memoryMatch = result.stdout.match(/Memory Usage:\s*(\d+)\s*MB/);
        if (memoryMatch) {
          memorySamples.push({
            iteration: i,
            pattern,
            memory: parseInt(memoryMatch[1], 10),
          });
        }
      }
    }
  }

  // Analyze memory stability
  if (memorySamples.length > 0) {
    const patternMemoryAvg = {};

    for (const pattern of patterns) {
      const samples = memorySamples.filter(s => s.pattern === pattern);
      if (samples.length > 0) {
        const avg = samples.reduce((sum, s) => sum + s.memory, 0) / samples.length;
        const variance = Math.max(...samples.map(s => s.memory)) - Math.min(...samples.map(s => s.memory));
        patternMemoryAvg[pattern] = { avg, variance };

        if (variance < 50) {
          testResults.passed.push(`${pattern}: Stable memory across switches (variance: ${variance} MB)`);
        } else {
          testResults.warnings.push(`${pattern}: Higher memory variance (${variance} MB)`);
        }
      }
    }
  }
}

// Main test runner
async function runAllTests() {
  console.log(`${colors.bold}${colors.green}🧪 Neural Pattern Fixes Validation Test Suite${colors.reset}`);
  console.log(`${'='.repeat(60)}`);
  console.log(`Started: ${new Date().toLocaleString()}`);

  try {
    // Run all tests
    await testPatternParsing();
    await testMemoryOptimization();
    await testPersistenceIndicators();
    await testPatternSwitching();

    // Display results
    console.log(`\n${colors.bold}${colors.blue}📊 Test Results Summary${colors.reset}`);
    console.log('─'.repeat(50));

    console.log(`\n${colors.green}✅ Passed Tests (${testResults.passed.length}):${colors.reset}`);
    testResults.passed.forEach(test => console.log(`   ✓ ${test}`));

    if (testResults.warnings.length > 0) {
      console.log(`\n${colors.yellow}⚠️  Warnings (${testResults.warnings.length}):${colors.reset}`);
      testResults.warnings.forEach(test => console.log(`   ⚠ ${test}`));
    }

    if (testResults.failed.length > 0) {
      console.log(`\n${colors.red}❌ Failed Tests (${testResults.failed.length}):${colors.reset}`);
      testResults.failed.forEach(test => console.log(`   ✗ ${test}`));
    }

    // Overall status
    const totalTests = testResults.passed.length + testResults.failed.length;
    const passRate = totalTests > 0 ? (testResults.passed.length / totalTests * 100).toFixed(1) : 0;

    console.log(`\n${colors.bold}Overall Status:${colors.reset}`);
    console.log(`Total Tests: ${totalTests}`);
    console.log(`Pass Rate: ${passRate}%`);

    if (testResults.failed.length === 0) {
      console.log(`\n${colors.green}${colors.bold}🎉 All tests passed! All fixes are working correctly.${colors.reset}`);
      process.exit(0);
    } else {
      console.log(`\n${colors.red}${colors.bold}❌ Some tests failed. Please review the issues above.${colors.reset}`);
      process.exit(1);
    }

  } catch (error) {
    console.error(`\n${colors.red}${colors.bold}Fatal Error: ${error.message}${colors.reset}`);
    process.exit(1);
  }
}

// Run the tests
>>>>>>> 693b6918
runAllTests();<|MERGE_RESOLUTION|>--- conflicted
+++ resolved
@@ -1,345 +1,3 @@
-<<<<<<< HEAD
-#!/usr/bin/env node
-
-/**
- * Comprehensive test script for validating neural pattern fixes
- * Tests: Pattern parsing, memory optimization, and persistence indicators
- */
-
-const { exec } = require('child_process');
-const util = require('util');
-const execPromise = util.promisify(exec);
-const fs = require('fs').promises;
-const path = require('path');
-
-// Color codes for output
-const colors = {
-    green: '\x1b[32m',
-    red: '\x1b[31m',
-    yellow: '\x1b[33m',
-    blue: '\x1b[34m',
-    reset: '\x1b[0m',
-    bold: '\x1b[1m'
-};
-
-// Test result tracking
-const testResults = {
-    passed: [],
-    failed: [],
-    warnings: []
-};
-
-// Helper function to run command and capture output
-async function runCommand(command) {
-    try {
-        const { stdout, stderr } = await execPromise(command, {
-            cwd: path.join(__dirname, '..')
-        });
-        return { success: true, stdout, stderr };
-    } catch (error) {
-        return { 
-            success: false, 
-            stdout: error.stdout || '', 
-            stderr: error.stderr || error.message,
-            error: error.message 
-        };
-    }
-}
-
-// Helper function to check if output contains expected text
-function assertContains(output, expected, testName) {
-    if (output.includes(expected)) {
-        testResults.passed.push(`${testName}: Found "${expected}"`);
-        return true;
-    } else {
-        testResults.failed.push(`${testName}: Missing "${expected}"`);
-        return false;
-    }
-}
-
-// Helper function to check pattern in output
-function assertPattern(output, pattern, testName) {
-    if (pattern.test(output)) {
-        testResults.passed.push(`${testName}: Pattern matched`);
-        return true;
-    } else {
-        testResults.failed.push(`${testName}: Pattern not matched`);
-        return false;
-    }
-}
-
-// Test 1: Pattern Parsing Fix Validation
-async function testPatternParsing() {
-    console.log(`\n${colors.bold}${colors.blue}Test 1: Pattern Parsing Fix Validation${colors.reset}`);
-    console.log('─'.repeat(50));
-    
-    // Test 1.1: All patterns
-    console.log(`\n${colors.yellow}Test 1.1: Testing --pattern all${colors.reset}`);
-    const result1 = await runCommand('npx ruv-swarm neural patterns --pattern all');
-    
-    if (result1.success) {
-        assertContains(result1.stdout, 'All Patterns', 'All patterns header');
-        assertContains(result1.stdout, 'Cognitive Patterns:', 'Cognitive patterns section');
-        assertContains(result1.stdout, 'Neural Model Patterns:', 'Neural model patterns section');
-        
-        // Check all 6 cognitive patterns
-        const cognitivePatterns = ['Convergent', 'Divergent', 'Lateral', 'Systems', 'Critical', 'Abstract'];
-        for (const pattern of cognitivePatterns) {
-            assertContains(result1.stdout, `${pattern} Pattern:`, `${pattern} pattern presence`);
-        }
-        
-        // Check neural models
-        const neuralModels = ['Attention', 'Lstm', 'Transformer'];
-        for (const model of neuralModels) {
-            assertContains(result1.stdout, `${model} Model:`, `${model} model presence`);
-        }
-    } else {
-        testResults.failed.push('All patterns command failed to execute');
-    }
-    
-    // Test 1.2: Specific pattern (convergent)
-    console.log(`\n${colors.yellow}Test 1.2: Testing --pattern convergent${colors.reset}`);
-    const result2 = await runCommand('npx ruv-swarm neural patterns --pattern convergent');
-    
-    if (result2.success) {
-        assertContains(result2.stdout, 'Convergent Pattern', 'Convergent pattern header');
-        assertContains(result2.stdout, 'Cognitive Patterns:', 'Cognitive patterns category');
-        assertContains(result2.stdout, 'Focused problem-solving', 'Convergent pattern content');
-        
-        // Should NOT contain other patterns
-        if (!result2.stdout.includes('Divergent Pattern:')) {
-            testResults.passed.push('Convergent: Correctly excludes other patterns');
-        } else {
-            testResults.failed.push('Convergent: Incorrectly includes other patterns');
-        }
-    } else {
-        testResults.failed.push('Convergent pattern command failed');
-    }
-    
-    // Test 1.3: Invalid pattern
-    console.log(`\n${colors.yellow}Test 1.3: Testing --pattern invalid${colors.reset}`);
-    const result3 = await runCommand('npx ruv-swarm neural patterns --pattern invalid');
-    
-    if (result3.success) {
-        assertContains(result3.stdout, 'Unknown pattern type:', 'Invalid pattern error message');
-        assertContains(result3.stdout, 'Available patterns:', 'Available patterns list');
-        assertContains(result3.stdout, 'Cognitive: convergent, divergent, lateral, systems, critical, abstract', 'Cognitive patterns list');
-        assertContains(result3.stdout, 'Models: attention, lstm, transformer', 'Model patterns list');
-    } else {
-        testResults.failed.push('Invalid pattern handling failed');
-    }
-}
-
-// Test 2: Memory Optimization Validation
-async function testMemoryOptimization() {
-    console.log(`\n${colors.bold}${colors.blue}Test 2: Memory Optimization Validation${colors.reset}`);
-    console.log('─'.repeat(50));
-    
-    const patterns = ['convergent', 'divergent', 'lateral', 'systems', 'critical', 'abstract'];
-    const memoryValues = [];
-    
-    for (const pattern of patterns) {
-        console.log(`\n${colors.yellow}Testing memory for ${pattern} pattern${colors.reset}`);
-        const result = await runCommand(`npx ruv-swarm neural patterns --pattern ${pattern}`);
-        
-        if (result.success) {
-            // Extract memory usage
-            const memoryMatch = result.stdout.match(/Memory Usage:\s*(\d+)\s*MB/);
-            if (memoryMatch) {
-                const memoryUsage = parseInt(memoryMatch[1]);
-                memoryValues.push({ pattern, memory: memoryUsage });
-                
-                // Check if memory is in optimized range (250-300 MB)
-                if (memoryUsage >= 250 && memoryUsage <= 300) {
-                    testResults.passed.push(`${pattern}: Memory optimized (${memoryUsage} MB)`);
-                } else if (memoryUsage >= 200 && memoryUsage <= 350) {
-                    testResults.warnings.push(`${pattern}: Memory slightly outside target (${memoryUsage} MB)`);
-                } else {
-                    testResults.failed.push(`${pattern}: Memory not optimized (${memoryUsage} MB)`);
-                }
-            } else {
-                testResults.failed.push(`${pattern}: Could not extract memory usage`);
-            }
-        } else {
-            testResults.failed.push(`${pattern}: Pattern command failed`);
-        }
-    }
-    
-    // Calculate memory variance
-    if (memoryValues.length > 0) {
-        const memoryNumbers = memoryValues.map(v => v.memory);
-        const minMemory = Math.min(...memoryNumbers);
-        const maxMemory = Math.max(...memoryNumbers);
-        const variance = maxMemory - minMemory;
-        
-        console.log(`\n${colors.yellow}Memory Variance Analysis:${colors.reset}`);
-        console.log(`Min: ${minMemory} MB, Max: ${maxMemory} MB, Variance: ${variance} MB`);
-        
-        if (variance < 100) {
-            testResults.passed.push(`Memory variance under 100 MB (${variance} MB)`);
-        } else {
-            testResults.failed.push(`Memory variance exceeds 100 MB (${variance} MB)`);
-        }
-    }
-}
-
-// Test 3: Persistence Indicators Validation
-async function testPersistenceIndicators() {
-    console.log(`\n${colors.bold}${colors.blue}Test 3: Persistence Indicators Validation${colors.reset}`);
-    console.log('─'.repeat(50));
-    
-    // First, create some training data to ensure we have persistence
-    console.log(`\n${colors.yellow}Creating training data...${colors.reset}`);
-    await runCommand('npx ruv-swarm neural train --model attention --iterations 5');
-    
-    // Now test neural status
-    console.log(`\n${colors.yellow}Testing neural status persistence indicators${colors.reset}`);
-    const result = await runCommand('npx ruv-swarm neural status');
-    
-    if (result.success) {
-        // Check for training session count
-        assertPattern(result.stdout, /Training Sessions:\s*\d+\s*sessions/, 'Training sessions display');
-        
-        // Check for saved models count with 📁 indicator
-        assertPattern(result.stdout, /📁\s*\d+\s*saved models/, 'Saved models indicator');
-        
-        // Check for model status indicators
-        assertContains(result.stdout, '✅ Trained', 'Trained indicator');
-        
-        // Check for persistence indicators in model lines
-        const persistenceIndicators = ['✅', '📁', '🔄'];
-        let foundIndicators = 0;
-        for (const indicator of persistenceIndicators) {
-            if (result.stdout.includes(indicator)) {
-                foundIndicators++;
-            }
-        }
-        
-        if (foundIndicators >= 2) {
-            testResults.passed.push(`Found ${foundIndicators}/3 persistence indicators`);
-        } else {
-            testResults.failed.push(`Only found ${foundIndicators}/3 persistence indicators`);
-        }
-        
-        // Check for session continuity section
-        if (result.stdout.includes('Session Continuity:')) {
-            testResults.passed.push('Session continuity section present');
-            assertContains(result.stdout, 'Models loaded from previous session:', 'Session loading info');
-            assertContains(result.stdout, 'Persistent memory:', 'Persistent memory info');
-        }
-        
-        // Check for performance metrics
-        assertContains(result.stdout, 'Performance Metrics:', 'Performance metrics section');
-        assertContains(result.stdout, 'Total Training Time:', 'Training time display');
-        assertContains(result.stdout, 'Average Accuracy:', 'Average accuracy display');
-        assertContains(result.stdout, 'Best Model:', 'Best model display');
-    } else {
-        testResults.failed.push('Neural status command failed');
-    }
-}
-
-// Additional test: Pattern switching memory efficiency
-async function testPatternSwitching() {
-    console.log(`\n${colors.bold}${colors.blue}Additional Test: Pattern Switching Memory Efficiency${colors.reset}`);
-    console.log('─'.repeat(50));
-    
-    const patterns = ['convergent', 'divergent', 'lateral'];
-    const memorySamples = [];
-    
-    console.log(`\n${colors.yellow}Testing rapid pattern switching...${colors.reset}`);
-    
-    // Switch between patterns multiple times
-    for (let i = 0; i < 3; i++) {
-        for (const pattern of patterns) {
-            const result = await runCommand(`npx ruv-swarm neural patterns --pattern ${pattern}`);
-            if (result.success) {
-                const memoryMatch = result.stdout.match(/Memory Usage:\s*(\d+)\s*MB/);
-                if (memoryMatch) {
-                    memorySamples.push({
-                        iteration: i,
-                        pattern,
-                        memory: parseInt(memoryMatch[1])
-                    });
-                }
-            }
-        }
-    }
-    
-    // Analyze memory stability
-    if (memorySamples.length > 0) {
-        const patternMemoryAvg = {};
-        
-        for (const pattern of patterns) {
-            const samples = memorySamples.filter(s => s.pattern === pattern);
-            if (samples.length > 0) {
-                const avg = samples.reduce((sum, s) => sum + s.memory, 0) / samples.length;
-                const variance = Math.max(...samples.map(s => s.memory)) - Math.min(...samples.map(s => s.memory));
-                patternMemoryAvg[pattern] = { avg, variance };
-                
-                if (variance < 50) {
-                    testResults.passed.push(`${pattern}: Stable memory across switches (variance: ${variance} MB)`);
-                } else {
-                    testResults.warnings.push(`${pattern}: Higher memory variance (${variance} MB)`);
-                }
-            }
-        }
-    }
-}
-
-// Main test runner
-async function runAllTests() {
-    console.log(`${colors.bold}${colors.green}🧪 Neural Pattern Fixes Validation Test Suite${colors.reset}`);
-    console.log(`${'='.repeat(60)}`);
-    console.log(`Started: ${new Date().toLocaleString()}`);
-    
-    try {
-        // Run all tests
-        await testPatternParsing();
-        await testMemoryOptimization();
-        await testPersistenceIndicators();
-        await testPatternSwitching();
-        
-        // Display results
-        console.log(`\n${colors.bold}${colors.blue}📊 Test Results Summary${colors.reset}`);
-        console.log('─'.repeat(50));
-        
-        console.log(`\n${colors.green}✅ Passed Tests (${testResults.passed.length}):${colors.reset}`);
-        testResults.passed.forEach(test => console.log(`   ✓ ${test}`));
-        
-        if (testResults.warnings.length > 0) {
-            console.log(`\n${colors.yellow}⚠️  Warnings (${testResults.warnings.length}):${colors.reset}`);
-            testResults.warnings.forEach(test => console.log(`   ⚠ ${test}`));
-        }
-        
-        if (testResults.failed.length > 0) {
-            console.log(`\n${colors.red}❌ Failed Tests (${testResults.failed.length}):${colors.reset}`);
-            testResults.failed.forEach(test => console.log(`   ✗ ${test}`));
-        }
-        
-        // Overall status
-        const totalTests = testResults.passed.length + testResults.failed.length;
-        const passRate = totalTests > 0 ? (testResults.passed.length / totalTests * 100).toFixed(1) : 0;
-        
-        console.log(`\n${colors.bold}Overall Status:${colors.reset}`);
-        console.log(`Total Tests: ${totalTests}`);
-        console.log(`Pass Rate: ${passRate}%`);
-        
-        if (testResults.failed.length === 0) {
-            console.log(`\n${colors.green}${colors.bold}🎉 All tests passed! All fixes are working correctly.${colors.reset}`);
-            process.exit(0);
-        } else {
-            console.log(`\n${colors.red}${colors.bold}❌ Some tests failed. Please review the issues above.${colors.reset}`);
-            process.exit(1);
-        }
-        
-    } catch (error) {
-        console.error(`\n${colors.red}${colors.bold}Fatal Error: ${error.message}${colors.reset}`);
-        process.exit(1);
-    }
-}
-
-// Run the tests
-=======
 #!/usr/bin/env node
 
 /**
@@ -685,5 +343,4 @@
 }
 
 // Run the tests
->>>>>>> 693b6918
 runAllTests();