<<<<<<< HEAD
/**
 * SQLite Persistence Layer for ruv-swarm MCP
 */

import Database from 'better-sqlite3';
import path from 'path';
import fs from 'fs';

class SwarmPersistence {
  constructor(dbPath = path.join(new URL('.', import.meta.url).pathname, '..', 'data', 'ruv-swarm.db')) {
    // Ensure data directory exists
    const dataDir = path.dirname(dbPath);
    if (!fs.existsSync(dataDir)) {
      fs.mkdirSync(dataDir, { recursive: true });
    }
    
    this.db = new Database(dbPath);
    this.initDatabase();
  }
  
  initDatabase() {
    // Enable foreign keys
    this.db.exec('PRAGMA foreign_keys = ON');
    
    // Create tables
    this.db.exec(`
      CREATE TABLE IF NOT EXISTS swarms (
        id TEXT PRIMARY KEY,
        name TEXT NOT NULL,
        topology TEXT NOT NULL,
        max_agents INTEGER NOT NULL,
        strategy TEXT,
        status TEXT DEFAULT 'active',
        created_at DATETIME DEFAULT CURRENT_TIMESTAMP,
        metadata TEXT
      );
      
      CREATE TABLE IF NOT EXISTS agents (
        id TEXT PRIMARY KEY,
        swarm_id TEXT,
        name TEXT NOT NULL,
        type TEXT NOT NULL,
        status TEXT DEFAULT 'idle',
        capabilities TEXT,
        neural_config TEXT,
        metrics TEXT,
        created_at DATETIME DEFAULT CURRENT_TIMESTAMP,
        FOREIGN KEY (swarm_id) REFERENCES swarms(id)
      );
      
      CREATE TABLE IF NOT EXISTS tasks (
        id TEXT PRIMARY KEY,
        swarm_id TEXT,
        description TEXT,
        priority TEXT DEFAULT 'medium',
        status TEXT DEFAULT 'pending',
        assigned_agents TEXT,
        result TEXT,
        error TEXT,
        created_at DATETIME DEFAULT CURRENT_TIMESTAMP,
        completed_at DATETIME,
        execution_time_ms INTEGER,
        FOREIGN KEY (swarm_id) REFERENCES swarms(id)
      );
      
      CREATE TABLE IF NOT EXISTS task_results (
        id TEXT PRIMARY KEY,
        task_id TEXT NOT NULL,
        agent_id TEXT NOT NULL,
        output TEXT,
        metrics TEXT,
        created_at DATETIME DEFAULT CURRENT_TIMESTAMP,
        FOREIGN KEY (task_id) REFERENCES tasks(id),
        FOREIGN KEY (agent_id) REFERENCES agents(id)
      );
      
      CREATE TABLE IF NOT EXISTS agent_memory (
        id TEXT PRIMARY KEY,
        agent_id TEXT NOT NULL,
        key TEXT NOT NULL,
        value TEXT,
        ttl_secs INTEGER,
        expires_at DATETIME,
        created_at DATETIME DEFAULT CURRENT_TIMESTAMP,
        updated_at DATETIME DEFAULT CURRENT_TIMESTAMP,
        FOREIGN KEY (agent_id) REFERENCES agents(id),
        UNIQUE(agent_id, key)
      );
      
      CREATE TABLE IF NOT EXISTS metrics (
        id TEXT PRIMARY KEY,
        entity_type TEXT NOT NULL,
        entity_id TEXT NOT NULL,
        metric_name TEXT NOT NULL,
        metric_value REAL,
        timestamp DATETIME DEFAULT CURRENT_TIMESTAMP
      );
      
      CREATE TABLE IF NOT EXISTS neural_networks (
        id TEXT PRIMARY KEY,
        agent_id TEXT NOT NULL,
        architecture TEXT NOT NULL,
        weights TEXT,
        training_data TEXT,
        performance_metrics TEXT,
        created_at DATETIME DEFAULT CURRENT_TIMESTAMP,
        updated_at DATETIME DEFAULT CURRENT_TIMESTAMP,
        FOREIGN KEY (agent_id) REFERENCES agents(id)
      );
      
      CREATE TABLE IF NOT EXISTS events (
        id INTEGER PRIMARY KEY AUTOINCREMENT,
        swarm_id TEXT,
        event_type TEXT NOT NULL,
        event_data TEXT,
        timestamp DATETIME DEFAULT CURRENT_TIMESTAMP
      );
      
      -- Create indexes
      CREATE INDEX IF NOT EXISTS idx_agents_swarm ON agents(swarm_id);
      CREATE INDEX IF NOT EXISTS idx_tasks_swarm ON tasks(swarm_id);
      CREATE INDEX IF NOT EXISTS idx_task_results_task ON task_results(task_id);
      CREATE INDEX IF NOT EXISTS idx_task_results_agent ON task_results(agent_id);
      CREATE INDEX IF NOT EXISTS idx_agent_memory_agent ON agent_memory(agent_id);
      CREATE INDEX IF NOT EXISTS idx_metrics_entity ON metrics(entity_type, entity_id);
      CREATE INDEX IF NOT EXISTS idx_events_swarm ON events(swarm_id);
      CREATE INDEX IF NOT EXISTS idx_events_timestamp ON events(timestamp);
    `);
  }
  
  // Swarm operations
  createSwarm(swarm) {
    const stmt = this.db.prepare(`
      INSERT INTO swarms (id, name, topology, max_agents, strategy, metadata)
      VALUES (?, ?, ?, ?, ?, ?)
    `);
    return stmt.run(
      swarm.id,
      swarm.name,
      swarm.topology,
      swarm.maxAgents,
      swarm.strategy,
      JSON.stringify(swarm.metadata || {})
    );
  }
  
  getActiveSwarms() {
    const stmt = this.db.prepare('SELECT * FROM swarms WHERE status = ?');
    const swarms = stmt.all('active');
    return swarms.map(s => {
      s.metadata = JSON.parse(s.metadata || '{}');
      return s;
    });
  }
  
  // Agent operations
  createAgent(agent) {
    const stmt = this.db.prepare(`
      INSERT INTO agents (id, swarm_id, name, type, capabilities, neural_config, metrics)
      VALUES (?, ?, ?, ?, ?, ?, ?)
    `);
    return stmt.run(
      agent.id,
      agent.swarmId,
      agent.name,
      agent.type,
      JSON.stringify(agent.capabilities || []),
      JSON.stringify(agent.neuralConfig || {}),
      JSON.stringify(agent.metrics || {})
    );
  }
  
  updateAgentStatus(agentId, status) {
    const stmt = this.db.prepare('UPDATE agents SET status = ? WHERE id = ?');
    return stmt.run(status, agentId);
  }
  
  getAgent(id) {
    const stmt = this.db.prepare('SELECT * FROM agents WHERE id = ?');
    const agent = stmt.get(id);
    if (agent) {
      agent.capabilities = JSON.parse(agent.capabilities || '[]');
      agent.neural_config = JSON.parse(agent.neural_config || '{}');
      agent.metrics = JSON.parse(agent.metrics || '{}');
    }
    return agent;
  }
  
  getSwarmAgents(swarmId, filter = 'all') {
    let query = 'SELECT * FROM agents WHERE swarm_id = ?';
    const params = [swarmId];
    
    if (filter !== 'all') {
      query += ' AND status = ?';
      params.push(filter);
    }
    
    const stmt = this.db.prepare(query);
    const agents = stmt.all(...params);
    
    return agents.map(a => {
      a.capabilities = JSON.parse(a.capabilities || '[]');
      a.neural_config = JSON.parse(a.neural_config || '{}');
      a.metrics = JSON.parse(a.metrics || '{}');
      return a;
    });
  }
  
  // Task operations
  createTask(task) {
    const stmt = this.db.prepare(`
      INSERT INTO tasks (id, swarm_id, description, priority, status, assigned_agents)
      VALUES (?, ?, ?, ?, ?, ?)
    `);
    return stmt.run(
      task.id,
      task.swarmId,
      task.description,
      task.priority || 'medium',
      task.status || 'pending',
      JSON.stringify(task.assignedAgents || [])
    );
  }
  
  updateTask(taskId, updates) {
    const fields = [];
    const values = [];
    
    Object.entries(updates).forEach(([key, value]) => {
      if (key === 'assignedAgents' || key === 'result') {
        fields.push(`${key} = ?`);
        values.push(JSON.stringify(value));
      } else {
        fields.push(`${key} = ?`);
        values.push(value);
      }
    });
    
    values.push(taskId);
    const stmt = this.db.prepare(`UPDATE tasks SET ${fields.join(', ')} WHERE id = ?`);
    return stmt.run(...values);
  }
  
  getTask(id) {
    const stmt = this.db.prepare('SELECT * FROM tasks WHERE id = ?');
    const task = stmt.get(id);
    if (task) {
      task.assigned_agents = JSON.parse(task.assigned_agents || '[]');
      task.result = task.result ? JSON.parse(task.result) : null;
    }
    return task;
  }
  
  getSwarmTasks(swarmId, status = null) {
    let query = 'SELECT * FROM tasks WHERE swarm_id = ?';
    const params = [swarmId];
    
    if (status) {
      query += ' AND status = ?';
      params.push(status);
    }
    
    const stmt = this.db.prepare(query);
    const tasks = stmt.all(...params);
    
    return tasks.map(t => {
      t.assigned_agents = JSON.parse(t.assigned_agents || '[]');
      t.result = t.result ? JSON.parse(t.result) : null;
      return t;
    });
  }
  
  // Memory operations
  storeAgentMemory(agentId, key, value) {
    const stmt = this.db.prepare(`
      INSERT INTO agent_memory (id, agent_id, key, value)
      VALUES (?, ?, ?, ?)
      ON CONFLICT(agent_id, key) DO UPDATE SET 
        value = excluded.value,
        updated_at = CURRENT_TIMESTAMP
    `);
    const id = `mem_${Date.now()}_${Math.random().toString(36).substr(2, 9)}`;
    return stmt.run(id, agentId, key, JSON.stringify(value));
  }
  
  getAgentMemory(agentId, key = null) {
    if (key) {
      const stmt = this.db.prepare('SELECT * FROM agent_memory WHERE agent_id = ? AND key = ?');
      const memory = stmt.get(agentId, key);
      if (memory) {
        memory.value = JSON.parse(memory.value);
      }
      return memory;
    } else {
      const stmt = this.db.prepare('SELECT * FROM agent_memory WHERE agent_id = ?');
      const memories = stmt.all(agentId);
      return memories.map(m => {
        m.value = JSON.parse(m.value);
        return m;
      });
    }
  }
  
  // Neural network operations
  storeNeuralNetwork(network) {
    const stmt = this.db.prepare(`
      INSERT INTO neural_networks (id, agent_id, architecture, weights, training_data, performance_metrics)
      VALUES (?, ?, ?, ?, ?, ?)
    `);
    const id = `nn_${Date.now()}_${Math.random().toString(36).substr(2, 9)}`;
    return stmt.run(
      id,
      network.agentId,
      JSON.stringify(network.architecture),
      JSON.stringify(network.weights),
      JSON.stringify(network.trainingData || {}),
      JSON.stringify(network.performanceMetrics || {})
    );
  }
  
  updateNeuralNetwork(id, updates) {
    const fields = [];
    const values = [];
    
    Object.entries(updates).forEach(([key, value]) => {
      fields.push(`${key} = ?`);
      values.push(JSON.stringify(value));
    });
    
    fields.push('updated_at = CURRENT_TIMESTAMP');
    values.push(id);
    
    const stmt = this.db.prepare(`UPDATE neural_networks SET ${fields.join(', ')} WHERE id = ?`);
    return stmt.run(...values);
  }
  
  getAgentNeuralNetworks(agentId) {
    const stmt = this.db.prepare('SELECT * FROM neural_networks WHERE agent_id = ?');
    const networks = stmt.all(agentId);
    
    return networks.map(n => {
      n.architecture = JSON.parse(n.architecture);
      n.weights = JSON.parse(n.weights);
      n.training_data = JSON.parse(n.training_data || '{}');
      n.performance_metrics = JSON.parse(n.performance_metrics || '{}');
      return n;
    });
  }
  
  // Metrics operations
  recordMetric(entityType, entityId, metricName, metricValue) {
    const stmt = this.db.prepare(`
      INSERT INTO metrics (id, entity_type, entity_id, metric_name, metric_value)
      VALUES (?, ?, ?, ?, ?)
    `);
    const id = `metric_${Date.now()}_${Math.random().toString(36).substr(2, 9)}`;
    return stmt.run(id, entityType, entityId, metricName, metricValue);
  }
  
  getMetrics(entityType, entityId, metricName = null) {
    let query = 'SELECT * FROM metrics WHERE entity_type = ? AND entity_id = ?';
    const params = [entityType, entityId];
    
    if (metricName) {
      query += ' AND metric_name = ?';
      params.push(metricName);
    }
    
    query += ' ORDER BY timestamp DESC LIMIT 100';
    
    const stmt = this.db.prepare(query);
    return stmt.all(...params);
  }
  
  // Event logging
  logEvent(swarmId, eventType, eventData) {
    const stmt = this.db.prepare(`
      INSERT INTO events (swarm_id, event_type, event_data)
      VALUES (?, ?, ?)
    `);
    return stmt.run(swarmId, eventType, JSON.stringify(eventData));
  }
  
  getSwarmEvents(swarmId, limit = 100) {
    const stmt = this.db.prepare(`
      SELECT * FROM events 
      WHERE swarm_id = ? 
      ORDER BY timestamp DESC 
      LIMIT ?
    `);
    const events = stmt.all(swarmId, limit);
    
    return events.map(e => {
      e.event_data = JSON.parse(e.event_data || '{}');
      return e;
    });
  }
  
  // Memory operations
  storeMemory(agentId, key, value, ttlSecs = null) {
    const expiresAt = ttlSecs ? new Date(Date.now() + ttlSecs * 1000).toISOString() : null;
    
    const stmt = this.db.prepare(`
      INSERT OR REPLACE INTO agent_memory (id, agent_id, key, value, ttl_secs, expires_at, updated_at)
      VALUES (?, ?, ?, ?, ?, ?, CURRENT_TIMESTAMP)
    `);
    
    const id = `mem_${agentId}_${Date.now()}`;
    return stmt.run(id, agentId, key, JSON.stringify(value), ttlSecs, expiresAt);
  }
  
  getMemory(agentId, key) {
    // First cleanup expired entries
    this.cleanupExpiredMemory();
    
    const stmt = this.db.prepare(`
      SELECT * FROM agent_memory 
      WHERE agent_id = ? AND key = ? 
      AND (expires_at IS NULL OR expires_at > CURRENT_TIMESTAMP)
    `);
    
    const memory = stmt.get(agentId, key);
    return memory ? {
      ...memory,
      value: JSON.parse(memory.value)
    } : null;
  }
  
  getAllMemory(agentId) {
    // First cleanup expired entries
    this.cleanupExpiredMemory();
    
    const stmt = this.db.prepare(`
      SELECT * FROM agent_memory 
      WHERE agent_id = ? 
      AND (expires_at IS NULL OR expires_at > CURRENT_TIMESTAMP)
      ORDER BY updated_at DESC
    `);
    
    const memories = stmt.all(agentId);
    return memories.map(m => ({
      ...m,
      value: JSON.parse(m.value)
    }));
  }
  
  deleteMemory(agentId, key) {
    const stmt = this.db.prepare('DELETE FROM agent_memory WHERE agent_id = ? AND key = ?');
    return stmt.run(agentId, key);
  }
  
  cleanupExpiredMemory() {
    const stmt = this.db.prepare('DELETE FROM agent_memory WHERE expires_at IS NOT NULL AND expires_at <= CURRENT_TIMESTAMP');
    return stmt.run();
  }

  // Cleanup operations
  cleanup() {
    // Delete expired memories
    this.cleanupExpiredMemory();
    
    // Delete old events (older than 7 days)
    const sevenDaysAgo = new Date(Date.now() - 7 * 24 * 60 * 60 * 1000).toISOString();
    this.db.prepare('DELETE FROM events WHERE timestamp < ?').run(sevenDaysAgo);
    
    // Delete old metrics (older than 30 days)
    const thirtyDaysAgo = new Date(Date.now() - 30 * 24 * 60 * 60 * 1000).toISOString();
    this.db.prepare('DELETE FROM metrics WHERE timestamp < ?').run(thirtyDaysAgo);
    
    // Vacuum to reclaim space
    this.db.exec('VACUUM');
  }
  
  // Close database connection
  close() {
    this.db.close();
  }
}

=======
/**
 * SQLite Persistence Layer for ruv-swarm MCP
 */

import Database from 'better-sqlite3';
import path from 'path';
import fs from 'fs';

class SwarmPersistence {
  constructor(dbPath = path.join(new URL('.', import.meta.url).pathname, '..', 'data', 'ruv-swarm.db')) {
    // Ensure data directory exists
    const dataDir = path.dirname(dbPath);
    if (!fs.existsSync(dataDir)) {
      fs.mkdirSync(dataDir, { recursive: true });
    }

    this.db = new Database(dbPath);
    this.initDatabase();
  }

  initDatabase() {
    // Enable foreign keys
    this.db.exec('PRAGMA foreign_keys = ON');

    // Create tables
    this.db.exec(`
      CREATE TABLE IF NOT EXISTS swarms (
        id TEXT PRIMARY KEY,
        name TEXT NOT NULL,
        topology TEXT NOT NULL,
        max_agents INTEGER NOT NULL,
        strategy TEXT,
        status TEXT DEFAULT 'active',
        created_at DATETIME DEFAULT CURRENT_TIMESTAMP,
        metadata TEXT
      );
      
      CREATE TABLE IF NOT EXISTS agents (
        id TEXT PRIMARY KEY,
        swarm_id TEXT,
        name TEXT NOT NULL,
        type TEXT NOT NULL,
        status TEXT DEFAULT 'idle',
        capabilities TEXT,
        neural_config TEXT,
        metrics TEXT,
        created_at DATETIME DEFAULT CURRENT_TIMESTAMP,
        FOREIGN KEY (swarm_id) REFERENCES swarms(id)
      );
      
      CREATE TABLE IF NOT EXISTS tasks (
        id TEXT PRIMARY KEY,
        swarm_id TEXT,
        description TEXT,
        priority TEXT DEFAULT 'medium',
        status TEXT DEFAULT 'pending',
        assigned_agents TEXT,
        result TEXT,
        error TEXT,
        created_at DATETIME DEFAULT CURRENT_TIMESTAMP,
        completed_at DATETIME,
        execution_time_ms INTEGER,
        FOREIGN KEY (swarm_id) REFERENCES swarms(id)
      );
      
      CREATE TABLE IF NOT EXISTS task_results (
        id TEXT PRIMARY KEY,
        task_id TEXT NOT NULL,
        agent_id TEXT NOT NULL,
        output TEXT,
        metrics TEXT,
        created_at DATETIME DEFAULT CURRENT_TIMESTAMP,
        FOREIGN KEY (task_id) REFERENCES tasks(id),
        FOREIGN KEY (agent_id) REFERENCES agents(id)
      );
      
      CREATE TABLE IF NOT EXISTS agent_memory (
        id TEXT PRIMARY KEY,
        agent_id TEXT NOT NULL,
        key TEXT NOT NULL,
        value TEXT,
        ttl_secs INTEGER,
        expires_at DATETIME,
        created_at DATETIME DEFAULT CURRENT_TIMESTAMP,
        updated_at DATETIME DEFAULT CURRENT_TIMESTAMP,
        FOREIGN KEY (agent_id) REFERENCES agents(id),
        UNIQUE(agent_id, key)
      );
      
      CREATE TABLE IF NOT EXISTS metrics (
        id TEXT PRIMARY KEY,
        entity_type TEXT NOT NULL,
        entity_id TEXT NOT NULL,
        metric_name TEXT NOT NULL,
        metric_value REAL,
        timestamp DATETIME DEFAULT CURRENT_TIMESTAMP
      );
      
      CREATE TABLE IF NOT EXISTS neural_networks (
        id TEXT PRIMARY KEY,
        agent_id TEXT NOT NULL,
        architecture TEXT NOT NULL,
        weights TEXT,
        training_data TEXT,
        performance_metrics TEXT,
        created_at DATETIME DEFAULT CURRENT_TIMESTAMP,
        updated_at DATETIME DEFAULT CURRENT_TIMESTAMP,
        FOREIGN KEY (agent_id) REFERENCES agents(id)
      );
      
      CREATE TABLE IF NOT EXISTS events (
        id INTEGER PRIMARY KEY AUTOINCREMENT,
        swarm_id TEXT,
        event_type TEXT NOT NULL,
        event_data TEXT,
        timestamp DATETIME DEFAULT CURRENT_TIMESTAMP
      );
      
      -- Create indexes
      CREATE INDEX IF NOT EXISTS idx_agents_swarm ON agents(swarm_id);
      CREATE INDEX IF NOT EXISTS idx_tasks_swarm ON tasks(swarm_id);
      CREATE INDEX IF NOT EXISTS idx_task_results_task ON task_results(task_id);
      CREATE INDEX IF NOT EXISTS idx_task_results_agent ON task_results(agent_id);
      CREATE INDEX IF NOT EXISTS idx_agent_memory_agent ON agent_memory(agent_id);
      CREATE INDEX IF NOT EXISTS idx_metrics_entity ON metrics(entity_type, entity_id);
      CREATE INDEX IF NOT EXISTS idx_events_swarm ON events(swarm_id);
      CREATE INDEX IF NOT EXISTS idx_events_timestamp ON events(timestamp);
    `);
  }

  // Swarm operations
  createSwarm(swarm) {
    const stmt = this.db.prepare(`
      INSERT INTO swarms (id, name, topology, max_agents, strategy, metadata)
      VALUES (?, ?, ?, ?, ?, ?)
    `);
    return stmt.run(
      swarm.id,
      swarm.name,
      swarm.topology,
      swarm.maxAgents,
      swarm.strategy,
      JSON.stringify(swarm.metadata || {}),
    );
  }

  getActiveSwarms() {
    const stmt = this.db.prepare('SELECT * FROM swarms WHERE status = ?');
    const swarms = stmt.all('active');
    return swarms.map(s => {
      s.metadata = JSON.parse(s.metadata || '{}');
      return s;
    });
  }

  // Agent operations
  createAgent(agent) {
    const stmt = this.db.prepare(`
      INSERT INTO agents (id, swarm_id, name, type, capabilities, neural_config, metrics)
      VALUES (?, ?, ?, ?, ?, ?, ?)
    `);
    return stmt.run(
      agent.id,
      agent.swarmId,
      agent.name,
      agent.type,
      JSON.stringify(agent.capabilities || []),
      JSON.stringify(agent.neuralConfig || {}),
      JSON.stringify(agent.metrics || {}),
    );
  }

  updateAgentStatus(agentId, status) {
    const stmt = this.db.prepare('UPDATE agents SET status = ? WHERE id = ?');
    return stmt.run(status, agentId);
  }

  getAgent(id) {
    const stmt = this.db.prepare('SELECT * FROM agents WHERE id = ?');
    const agent = stmt.get(id);
    if (agent) {
      agent.capabilities = JSON.parse(agent.capabilities || '[]');
      agent.neural_config = JSON.parse(agent.neural_config || '{}');
      agent.metrics = JSON.parse(agent.metrics || '{}');
    }
    return agent;
  }

  getSwarmAgents(swarmId, filter = 'all') {
    let query = 'SELECT * FROM agents WHERE swarm_id = ?';
    const params = [swarmId];

    if (filter !== 'all') {
      query += ' AND status = ?';
      params.push(filter);
    }

    const stmt = this.db.prepare(query);
    const agents = stmt.all(...params);

    return agents.map(a => {
      a.capabilities = JSON.parse(a.capabilities || '[]');
      a.neural_config = JSON.parse(a.neural_config || '{}');
      a.metrics = JSON.parse(a.metrics || '{}');
      return a;
    });
  }

  // Task operations
  createTask(task) {
    const stmt = this.db.prepare(`
      INSERT INTO tasks (id, swarm_id, description, priority, status, assigned_agents)
      VALUES (?, ?, ?, ?, ?, ?)
    `);
    return stmt.run(
      task.id,
      task.swarmId,
      task.description,
      task.priority || 'medium',
      task.status || 'pending',
      JSON.stringify(task.assignedAgents || []),
    );
  }

  updateTask(taskId, updates) {
    const fields = [];
    const values = [];

    Object.entries(updates).forEach(([key, value]) => {
      if (key === 'assignedAgents' || key === 'result') {
        fields.push(`${key} = ?`);
        values.push(JSON.stringify(value));
      } else {
        fields.push(`${key} = ?`);
        values.push(value);
      }
    });

    values.push(taskId);
    const stmt = this.db.prepare(`UPDATE tasks SET ${fields.join(', ')} WHERE id = ?`);
    return stmt.run(...values);
  }

  getTask(id) {
    const stmt = this.db.prepare('SELECT * FROM tasks WHERE id = ?');
    const task = stmt.get(id);
    if (task) {
      task.assigned_agents = JSON.parse(task.assigned_agents || '[]');
      task.result = task.result ? JSON.parse(task.result) : null;
    }
    return task;
  }

  getSwarmTasks(swarmId, status = null) {
    let query = 'SELECT * FROM tasks WHERE swarm_id = ?';
    const params = [swarmId];

    if (status) {
      query += ' AND status = ?';
      params.push(status);
    }

    const stmt = this.db.prepare(query);
    const tasks = stmt.all(...params);

    return tasks.map(t => {
      t.assigned_agents = JSON.parse(t.assigned_agents || '[]');
      t.result = t.result ? JSON.parse(t.result) : null;
      return t;
    });
  }

  // Memory operations
  storeAgentMemory(agentId, key, value) {
    const stmt = this.db.prepare(`
      INSERT INTO agent_memory (id, agent_id, key, value)
      VALUES (?, ?, ?, ?)
      ON CONFLICT(agent_id, key) DO UPDATE SET 
        value = excluded.value,
        updated_at = CURRENT_TIMESTAMP
    `);
    const id = `mem_${Date.now()}_${Math.random().toString(36).substr(2, 9)}`;
    return stmt.run(id, agentId, key, JSON.stringify(value));
  }

  getAgentMemory(agentId, key = null) {
    if (key) {
      const stmt = this.db.prepare('SELECT * FROM agent_memory WHERE agent_id = ? AND key = ?');
      const memory = stmt.get(agentId, key);
      if (memory) {
        memory.value = JSON.parse(memory.value);
      }
      return memory;
    }
    const stmt = this.db.prepare('SELECT * FROM agent_memory WHERE agent_id = ?');
    const memories = stmt.all(agentId);
    return memories.map(m => {
      m.value = JSON.parse(m.value);
      return m;
    });

  }

  // Neural network operations
  storeNeuralNetwork(network) {
    const stmt = this.db.prepare(`
      INSERT INTO neural_networks (id, agent_id, architecture, weights, training_data, performance_metrics)
      VALUES (?, ?, ?, ?, ?, ?)
    `);
    const id = `nn_${Date.now()}_${Math.random().toString(36).substr(2, 9)}`;
    return stmt.run(
      id,
      network.agentId,
      JSON.stringify(network.architecture),
      JSON.stringify(network.weights),
      JSON.stringify(network.trainingData || {}),
      JSON.stringify(network.performanceMetrics || {}),
    );
  }

  updateNeuralNetwork(id, updates) {
    const fields = [];
    const values = [];

    Object.entries(updates).forEach(([key, value]) => {
      fields.push(`${key} = ?`);
      values.push(JSON.stringify(value));
    });

    fields.push('updated_at = CURRENT_TIMESTAMP');
    values.push(id);

    const stmt = this.db.prepare(`UPDATE neural_networks SET ${fields.join(', ')} WHERE id = ?`);
    return stmt.run(...values);
  }

  getAgentNeuralNetworks(agentId) {
    const stmt = this.db.prepare('SELECT * FROM neural_networks WHERE agent_id = ?');
    const networks = stmt.all(agentId);

    return networks.map(n => {
      n.architecture = JSON.parse(n.architecture);
      n.weights = JSON.parse(n.weights);
      n.training_data = JSON.parse(n.training_data || '{}');
      n.performance_metrics = JSON.parse(n.performance_metrics || '{}');
      return n;
    });
  }

  // Metrics operations
  recordMetric(entityType, entityId, metricName, metricValue) {
    const stmt = this.db.prepare(`
      INSERT INTO metrics (id, entity_type, entity_id, metric_name, metric_value)
      VALUES (?, ?, ?, ?, ?)
    `);
    const id = `metric_${Date.now()}_${Math.random().toString(36).substr(2, 9)}`;
    return stmt.run(id, entityType, entityId, metricName, metricValue);
  }

  getMetrics(entityType, entityId, metricName = null) {
    let query = 'SELECT * FROM metrics WHERE entity_type = ? AND entity_id = ?';
    const params = [entityType, entityId];

    if (metricName) {
      query += ' AND metric_name = ?';
      params.push(metricName);
    }

    query += ' ORDER BY timestamp DESC LIMIT 100';

    const stmt = this.db.prepare(query);
    return stmt.all(...params);
  }

  // Event logging
  logEvent(swarmId, eventType, eventData) {
    const stmt = this.db.prepare(`
      INSERT INTO events (swarm_id, event_type, event_data)
      VALUES (?, ?, ?)
    `);
    return stmt.run(swarmId, eventType, JSON.stringify(eventData));
  }

  getSwarmEvents(swarmId, limit = 100) {
    const stmt = this.db.prepare(`
      SELECT * FROM events 
      WHERE swarm_id = ? 
      ORDER BY timestamp DESC 
      LIMIT ?
    `);
    const events = stmt.all(swarmId, limit);

    return events.map(e => {
      e.event_data = JSON.parse(e.event_data || '{}');
      return e;
    });
  }

  // Memory operations
  storeMemory(agentId, key, value, ttlSecs = null) {
    const expiresAt = ttlSecs ? new Date(Date.now() + ttlSecs * 1000).toISOString() : null;

    const stmt = this.db.prepare(`
      INSERT OR REPLACE INTO agent_memory (id, agent_id, key, value, ttl_secs, expires_at, updated_at)
      VALUES (?, ?, ?, ?, ?, ?, CURRENT_TIMESTAMP)
    `);

    const id = `mem_${agentId}_${Date.now()}`;
    return stmt.run(id, agentId, key, JSON.stringify(value), ttlSecs, expiresAt);
  }

  getMemory(agentId, key) {
    // First cleanup expired entries
    this.cleanupExpiredMemory();

    const stmt = this.db.prepare(`
      SELECT * FROM agent_memory 
      WHERE agent_id = ? AND key = ? 
      AND (expires_at IS NULL OR expires_at > CURRENT_TIMESTAMP)
    `);

    const memory = stmt.get(agentId, key);
    return memory ? {
      ...memory,
      value: JSON.parse(memory.value),
    } : null;
  }

  getAllMemory(agentId) {
    // First cleanup expired entries
    this.cleanupExpiredMemory();

    const stmt = this.db.prepare(`
      SELECT * FROM agent_memory 
      WHERE agent_id = ? 
      AND (expires_at IS NULL OR expires_at > CURRENT_TIMESTAMP)
      ORDER BY updated_at DESC
    `);

    const memories = stmt.all(agentId);
    return memories.map(m => ({
      ...m,
      value: JSON.parse(m.value),
    }));
  }

  deleteMemory(agentId, key) {
    const stmt = this.db.prepare('DELETE FROM agent_memory WHERE agent_id = ? AND key = ?');
    return stmt.run(agentId, key);
  }

  cleanupExpiredMemory() {
    const stmt = this.db.prepare('DELETE FROM agent_memory WHERE expires_at IS NOT NULL AND expires_at <= CURRENT_TIMESTAMP');
    return stmt.run();
  }

  // Cleanup operations
  cleanup() {
    // Delete expired memories
    this.cleanupExpiredMemory();

    // Delete old events (older than 7 days)
    const sevenDaysAgo = new Date(Date.now() - 7 * 24 * 60 * 60 * 1000).toISOString();
    this.db.prepare('DELETE FROM events WHERE timestamp < ?').run(sevenDaysAgo);

    // Delete old metrics (older than 30 days)
    const thirtyDaysAgo = new Date(Date.now() - 30 * 24 * 60 * 60 * 1000).toISOString();
    this.db.prepare('DELETE FROM metrics WHERE timestamp < ?').run(thirtyDaysAgo);

    // Vacuum to reclaim space
    this.db.exec('VACUUM');
  }

  // Close database connection
  close() {
    this.db.close();
  }
}

>>>>>>> 693b6918
export { SwarmPersistence };<|MERGE_RESOLUTION|>--- conflicted
+++ resolved
@@ -1,4 +1,3 @@
-<<<<<<< HEAD
 /**
  * SQLite Persistence Layer for ruv-swarm MCP
  */
@@ -14,15 +13,15 @@
     if (!fs.existsSync(dataDir)) {
       fs.mkdirSync(dataDir, { recursive: true });
     }
-    
+
     this.db = new Database(dbPath);
     this.initDatabase();
   }
-  
+
   initDatabase() {
     // Enable foreign keys
     this.db.exec('PRAGMA foreign_keys = ON');
-    
+
     // Create tables
     this.db.exec(`
       CREATE TABLE IF NOT EXISTS swarms (
@@ -128,486 +127,6 @@
       CREATE INDEX IF NOT EXISTS idx_events_timestamp ON events(timestamp);
     `);
   }
-  
-  // Swarm operations
-  createSwarm(swarm) {
-    const stmt = this.db.prepare(`
-      INSERT INTO swarms (id, name, topology, max_agents, strategy, metadata)
-      VALUES (?, ?, ?, ?, ?, ?)
-    `);
-    return stmt.run(
-      swarm.id,
-      swarm.name,
-      swarm.topology,
-      swarm.maxAgents,
-      swarm.strategy,
-      JSON.stringify(swarm.metadata || {})
-    );
-  }
-  
-  getActiveSwarms() {
-    const stmt = this.db.prepare('SELECT * FROM swarms WHERE status = ?');
-    const swarms = stmt.all('active');
-    return swarms.map(s => {
-      s.metadata = JSON.parse(s.metadata || '{}');
-      return s;
-    });
-  }
-  
-  // Agent operations
-  createAgent(agent) {
-    const stmt = this.db.prepare(`
-      INSERT INTO agents (id, swarm_id, name, type, capabilities, neural_config, metrics)
-      VALUES (?, ?, ?, ?, ?, ?, ?)
-    `);
-    return stmt.run(
-      agent.id,
-      agent.swarmId,
-      agent.name,
-      agent.type,
-      JSON.stringify(agent.capabilities || []),
-      JSON.stringify(agent.neuralConfig || {}),
-      JSON.stringify(agent.metrics || {})
-    );
-  }
-  
-  updateAgentStatus(agentId, status) {
-    const stmt = this.db.prepare('UPDATE agents SET status = ? WHERE id = ?');
-    return stmt.run(status, agentId);
-  }
-  
-  getAgent(id) {
-    const stmt = this.db.prepare('SELECT * FROM agents WHERE id = ?');
-    const agent = stmt.get(id);
-    if (agent) {
-      agent.capabilities = JSON.parse(agent.capabilities || '[]');
-      agent.neural_config = JSON.parse(agent.neural_config || '{}');
-      agent.metrics = JSON.parse(agent.metrics || '{}');
-    }
-    return agent;
-  }
-  
-  getSwarmAgents(swarmId, filter = 'all') {
-    let query = 'SELECT * FROM agents WHERE swarm_id = ?';
-    const params = [swarmId];
-    
-    if (filter !== 'all') {
-      query += ' AND status = ?';
-      params.push(filter);
-    }
-    
-    const stmt = this.db.prepare(query);
-    const agents = stmt.all(...params);
-    
-    return agents.map(a => {
-      a.capabilities = JSON.parse(a.capabilities || '[]');
-      a.neural_config = JSON.parse(a.neural_config || '{}');
-      a.metrics = JSON.parse(a.metrics || '{}');
-      return a;
-    });
-  }
-  
-  // Task operations
-  createTask(task) {
-    const stmt = this.db.prepare(`
-      INSERT INTO tasks (id, swarm_id, description, priority, status, assigned_agents)
-      VALUES (?, ?, ?, ?, ?, ?)
-    `);
-    return stmt.run(
-      task.id,
-      task.swarmId,
-      task.description,
-      task.priority || 'medium',
-      task.status || 'pending',
-      JSON.stringify(task.assignedAgents || [])
-    );
-  }
-  
-  updateTask(taskId, updates) {
-    const fields = [];
-    const values = [];
-    
-    Object.entries(updates).forEach(([key, value]) => {
-      if (key === 'assignedAgents' || key === 'result') {
-        fields.push(`${key} = ?`);
-        values.push(JSON.stringify(value));
-      } else {
-        fields.push(`${key} = ?`);
-        values.push(value);
-      }
-    });
-    
-    values.push(taskId);
-    const stmt = this.db.prepare(`UPDATE tasks SET ${fields.join(', ')} WHERE id = ?`);
-    return stmt.run(...values);
-  }
-  
-  getTask(id) {
-    const stmt = this.db.prepare('SELECT * FROM tasks WHERE id = ?');
-    const task = stmt.get(id);
-    if (task) {
-      task.assigned_agents = JSON.parse(task.assigned_agents || '[]');
-      task.result = task.result ? JSON.parse(task.result) : null;
-    }
-    return task;
-  }
-  
-  getSwarmTasks(swarmId, status = null) {
-    let query = 'SELECT * FROM tasks WHERE swarm_id = ?';
-    const params = [swarmId];
-    
-    if (status) {
-      query += ' AND status = ?';
-      params.push(status);
-    }
-    
-    const stmt = this.db.prepare(query);
-    const tasks = stmt.all(...params);
-    
-    return tasks.map(t => {
-      t.assigned_agents = JSON.parse(t.assigned_agents || '[]');
-      t.result = t.result ? JSON.parse(t.result) : null;
-      return t;
-    });
-  }
-  
-  // Memory operations
-  storeAgentMemory(agentId, key, value) {
-    const stmt = this.db.prepare(`
-      INSERT INTO agent_memory (id, agent_id, key, value)
-      VALUES (?, ?, ?, ?)
-      ON CONFLICT(agent_id, key) DO UPDATE SET 
-        value = excluded.value,
-        updated_at = CURRENT_TIMESTAMP
-    `);
-    const id = `mem_${Date.now()}_${Math.random().toString(36).substr(2, 9)}`;
-    return stmt.run(id, agentId, key, JSON.stringify(value));
-  }
-  
-  getAgentMemory(agentId, key = null) {
-    if (key) {
-      const stmt = this.db.prepare('SELECT * FROM agent_memory WHERE agent_id = ? AND key = ?');
-      const memory = stmt.get(agentId, key);
-      if (memory) {
-        memory.value = JSON.parse(memory.value);
-      }
-      return memory;
-    } else {
-      const stmt = this.db.prepare('SELECT * FROM agent_memory WHERE agent_id = ?');
-      const memories = stmt.all(agentId);
-      return memories.map(m => {
-        m.value = JSON.parse(m.value);
-        return m;
-      });
-    }
-  }
-  
-  // Neural network operations
-  storeNeuralNetwork(network) {
-    const stmt = this.db.prepare(`
-      INSERT INTO neural_networks (id, agent_id, architecture, weights, training_data, performance_metrics)
-      VALUES (?, ?, ?, ?, ?, ?)
-    `);
-    const id = `nn_${Date.now()}_${Math.random().toString(36).substr(2, 9)}`;
-    return stmt.run(
-      id,
-      network.agentId,
-      JSON.stringify(network.architecture),
-      JSON.stringify(network.weights),
-      JSON.stringify(network.trainingData || {}),
-      JSON.stringify(network.performanceMetrics || {})
-    );
-  }
-  
-  updateNeuralNetwork(id, updates) {
-    const fields = [];
-    const values = [];
-    
-    Object.entries(updates).forEach(([key, value]) => {
-      fields.push(`${key} = ?`);
-      values.push(JSON.stringify(value));
-    });
-    
-    fields.push('updated_at = CURRENT_TIMESTAMP');
-    values.push(id);
-    
-    const stmt = this.db.prepare(`UPDATE neural_networks SET ${fields.join(', ')} WHERE id = ?`);
-    return stmt.run(...values);
-  }
-  
-  getAgentNeuralNetworks(agentId) {
-    const stmt = this.db.prepare('SELECT * FROM neural_networks WHERE agent_id = ?');
-    const networks = stmt.all(agentId);
-    
-    return networks.map(n => {
-      n.architecture = JSON.parse(n.architecture);
-      n.weights = JSON.parse(n.weights);
-      n.training_data = JSON.parse(n.training_data || '{}');
-      n.performance_metrics = JSON.parse(n.performance_metrics || '{}');
-      return n;
-    });
-  }
-  
-  // Metrics operations
-  recordMetric(entityType, entityId, metricName, metricValue) {
-    const stmt = this.db.prepare(`
-      INSERT INTO metrics (id, entity_type, entity_id, metric_name, metric_value)
-      VALUES (?, ?, ?, ?, ?)
-    `);
-    const id = `metric_${Date.now()}_${Math.random().toString(36).substr(2, 9)}`;
-    return stmt.run(id, entityType, entityId, metricName, metricValue);
-  }
-  
-  getMetrics(entityType, entityId, metricName = null) {
-    let query = 'SELECT * FROM metrics WHERE entity_type = ? AND entity_id = ?';
-    const params = [entityType, entityId];
-    
-    if (metricName) {
-      query += ' AND metric_name = ?';
-      params.push(metricName);
-    }
-    
-    query += ' ORDER BY timestamp DESC LIMIT 100';
-    
-    const stmt = this.db.prepare(query);
-    return stmt.all(...params);
-  }
-  
-  // Event logging
-  logEvent(swarmId, eventType, eventData) {
-    const stmt = this.db.prepare(`
-      INSERT INTO events (swarm_id, event_type, event_data)
-      VALUES (?, ?, ?)
-    `);
-    return stmt.run(swarmId, eventType, JSON.stringify(eventData));
-  }
-  
-  getSwarmEvents(swarmId, limit = 100) {
-    const stmt = this.db.prepare(`
-      SELECT * FROM events 
-      WHERE swarm_id = ? 
-      ORDER BY timestamp DESC 
-      LIMIT ?
-    `);
-    const events = stmt.all(swarmId, limit);
-    
-    return events.map(e => {
-      e.event_data = JSON.parse(e.event_data || '{}');
-      return e;
-    });
-  }
-  
-  // Memory operations
-  storeMemory(agentId, key, value, ttlSecs = null) {
-    const expiresAt = ttlSecs ? new Date(Date.now() + ttlSecs * 1000).toISOString() : null;
-    
-    const stmt = this.db.prepare(`
-      INSERT OR REPLACE INTO agent_memory (id, agent_id, key, value, ttl_secs, expires_at, updated_at)
-      VALUES (?, ?, ?, ?, ?, ?, CURRENT_TIMESTAMP)
-    `);
-    
-    const id = `mem_${agentId}_${Date.now()}`;
-    return stmt.run(id, agentId, key, JSON.stringify(value), ttlSecs, expiresAt);
-  }
-  
-  getMemory(agentId, key) {
-    // First cleanup expired entries
-    this.cleanupExpiredMemory();
-    
-    const stmt = this.db.prepare(`
-      SELECT * FROM agent_memory 
-      WHERE agent_id = ? AND key = ? 
-      AND (expires_at IS NULL OR expires_at > CURRENT_TIMESTAMP)
-    `);
-    
-    const memory = stmt.get(agentId, key);
-    return memory ? {
-      ...memory,
-      value: JSON.parse(memory.value)
-    } : null;
-  }
-  
-  getAllMemory(agentId) {
-    // First cleanup expired entries
-    this.cleanupExpiredMemory();
-    
-    const stmt = this.db.prepare(`
-      SELECT * FROM agent_memory 
-      WHERE agent_id = ? 
-      AND (expires_at IS NULL OR expires_at > CURRENT_TIMESTAMP)
-      ORDER BY updated_at DESC
-    `);
-    
-    const memories = stmt.all(agentId);
-    return memories.map(m => ({
-      ...m,
-      value: JSON.parse(m.value)
-    }));
-  }
-  
-  deleteMemory(agentId, key) {
-    const stmt = this.db.prepare('DELETE FROM agent_memory WHERE agent_id = ? AND key = ?');
-    return stmt.run(agentId, key);
-  }
-  
-  cleanupExpiredMemory() {
-    const stmt = this.db.prepare('DELETE FROM agent_memory WHERE expires_at IS NOT NULL AND expires_at <= CURRENT_TIMESTAMP');
-    return stmt.run();
-  }
-
-  // Cleanup operations
-  cleanup() {
-    // Delete expired memories
-    this.cleanupExpiredMemory();
-    
-    // Delete old events (older than 7 days)
-    const sevenDaysAgo = new Date(Date.now() - 7 * 24 * 60 * 60 * 1000).toISOString();
-    this.db.prepare('DELETE FROM events WHERE timestamp < ?').run(sevenDaysAgo);
-    
-    // Delete old metrics (older than 30 days)
-    const thirtyDaysAgo = new Date(Date.now() - 30 * 24 * 60 * 60 * 1000).toISOString();
-    this.db.prepare('DELETE FROM metrics WHERE timestamp < ?').run(thirtyDaysAgo);
-    
-    // Vacuum to reclaim space
-    this.db.exec('VACUUM');
-  }
-  
-  // Close database connection
-  close() {
-    this.db.close();
-  }
-}
-
-=======
-/**
- * SQLite Persistence Layer for ruv-swarm MCP
- */
-
-import Database from 'better-sqlite3';
-import path from 'path';
-import fs from 'fs';
-
-class SwarmPersistence {
-  constructor(dbPath = path.join(new URL('.', import.meta.url).pathname, '..', 'data', 'ruv-swarm.db')) {
-    // Ensure data directory exists
-    const dataDir = path.dirname(dbPath);
-    if (!fs.existsSync(dataDir)) {
-      fs.mkdirSync(dataDir, { recursive: true });
-    }
-
-    this.db = new Database(dbPath);
-    this.initDatabase();
-  }
-
-  initDatabase() {
-    // Enable foreign keys
-    this.db.exec('PRAGMA foreign_keys = ON');
-
-    // Create tables
-    this.db.exec(`
-      CREATE TABLE IF NOT EXISTS swarms (
-        id TEXT PRIMARY KEY,
-        name TEXT NOT NULL,
-        topology TEXT NOT NULL,
-        max_agents INTEGER NOT NULL,
-        strategy TEXT,
-        status TEXT DEFAULT 'active',
-        created_at DATETIME DEFAULT CURRENT_TIMESTAMP,
-        metadata TEXT
-      );
-      
-      CREATE TABLE IF NOT EXISTS agents (
-        id TEXT PRIMARY KEY,
-        swarm_id TEXT,
-        name TEXT NOT NULL,
-        type TEXT NOT NULL,
-        status TEXT DEFAULT 'idle',
-        capabilities TEXT,
-        neural_config TEXT,
-        metrics TEXT,
-        created_at DATETIME DEFAULT CURRENT_TIMESTAMP,
-        FOREIGN KEY (swarm_id) REFERENCES swarms(id)
-      );
-      
-      CREATE TABLE IF NOT EXISTS tasks (
-        id TEXT PRIMARY KEY,
-        swarm_id TEXT,
-        description TEXT,
-        priority TEXT DEFAULT 'medium',
-        status TEXT DEFAULT 'pending',
-        assigned_agents TEXT,
-        result TEXT,
-        error TEXT,
-        created_at DATETIME DEFAULT CURRENT_TIMESTAMP,
-        completed_at DATETIME,
-        execution_time_ms INTEGER,
-        FOREIGN KEY (swarm_id) REFERENCES swarms(id)
-      );
-      
-      CREATE TABLE IF NOT EXISTS task_results (
-        id TEXT PRIMARY KEY,
-        task_id TEXT NOT NULL,
-        agent_id TEXT NOT NULL,
-        output TEXT,
-        metrics TEXT,
-        created_at DATETIME DEFAULT CURRENT_TIMESTAMP,
-        FOREIGN KEY (task_id) REFERENCES tasks(id),
-        FOREIGN KEY (agent_id) REFERENCES agents(id)
-      );
-      
-      CREATE TABLE IF NOT EXISTS agent_memory (
-        id TEXT PRIMARY KEY,
-        agent_id TEXT NOT NULL,
-        key TEXT NOT NULL,
-        value TEXT,
-        ttl_secs INTEGER,
-        expires_at DATETIME,
-        created_at DATETIME DEFAULT CURRENT_TIMESTAMP,
-        updated_at DATETIME DEFAULT CURRENT_TIMESTAMP,
-        FOREIGN KEY (agent_id) REFERENCES agents(id),
-        UNIQUE(agent_id, key)
-      );
-      
-      CREATE TABLE IF NOT EXISTS metrics (
-        id TEXT PRIMARY KEY,
-        entity_type TEXT NOT NULL,
-        entity_id TEXT NOT NULL,
-        metric_name TEXT NOT NULL,
-        metric_value REAL,
-        timestamp DATETIME DEFAULT CURRENT_TIMESTAMP
-      );
-      
-      CREATE TABLE IF NOT EXISTS neural_networks (
-        id TEXT PRIMARY KEY,
-        agent_id TEXT NOT NULL,
-        architecture TEXT NOT NULL,
-        weights TEXT,
-        training_data TEXT,
-        performance_metrics TEXT,
-        created_at DATETIME DEFAULT CURRENT_TIMESTAMP,
-        updated_at DATETIME DEFAULT CURRENT_TIMESTAMP,
-        FOREIGN KEY (agent_id) REFERENCES agents(id)
-      );
-      
-      CREATE TABLE IF NOT EXISTS events (
-        id INTEGER PRIMARY KEY AUTOINCREMENT,
-        swarm_id TEXT,
-        event_type TEXT NOT NULL,
-        event_data TEXT,
-        timestamp DATETIME DEFAULT CURRENT_TIMESTAMP
-      );
-      
-      -- Create indexes
-      CREATE INDEX IF NOT EXISTS idx_agents_swarm ON agents(swarm_id);
-      CREATE INDEX IF NOT EXISTS idx_tasks_swarm ON tasks(swarm_id);
-      CREATE INDEX IF NOT EXISTS idx_task_results_task ON task_results(task_id);
-      CREATE INDEX IF NOT EXISTS idx_task_results_agent ON task_results(agent_id);
-      CREATE INDEX IF NOT EXISTS idx_agent_memory_agent ON agent_memory(agent_id);
-      CREATE INDEX IF NOT EXISTS idx_metrics_entity ON metrics(entity_type, entity_id);
-      CREATE INDEX IF NOT EXISTS idx_events_swarm ON events(swarm_id);
-      CREATE INDEX IF NOT EXISTS idx_events_timestamp ON events(timestamp);
-    `);
-  }
 
   // Swarm operations
   createSwarm(swarm) {
@@ -958,5 +477,4 @@
   }
 }
 
->>>>>>> 693b6918
 export { SwarmPersistence };